
structure_params:
  alat: 5.431
  pos:
    - ['Si', [0,0,0]]
    - ['Si', [2,2,2]]
  #pos:                  # CANNOT HAVE BOTH
  #  - ['Si', [0,0,0]]   # CANNOT HAVE BOTH
  lattice:
    - [5,0,0]
    - [0,5,0]
    - [0,0,5]
  perturbation_size: .05


md_params:

  name: Steven
  comment: This is a test of the yaml framework.

  mode: AIMD   # ML | AIMD | LJ

  ti: 0.0
  frames: 50
  mass: 28.0855   # Set as an array if multiple atomic species, or 0 for automatic setting by element
  verbosity : 1
  fd_dx: .1
  dt: .1
  assert_boundaries: False
  timestep_method: 'Verlet'

  fd_accuracy: 2

  energy_or_force: 'Both' # 'Energy' | 'Force | 'Both'



ml_params:

  regression_model: GP

  gp_params:
    length_scale: 1
    length_scale_min: 1e-5
    length_scale_max: 1e5

    threshold_params:
      force_conv: 25.71104309541616
      thresh_perc: .2

  fingerprint_params:
    eta_lower: 0
    eta_upper: 2
    eta_length: 10
    cutoff: 8


qe_params:
  nk: 4
  system_name: 'AIMD'

<<<<<<< HEAD
  pseudo_dir : '/n/home03/jonpvandermause/qe-6.2.1/pseudo'
  outdir: '/Users/simonbatzner1/Desktop/Research/Research_Code/ML-electron-density/Jon_Production/outtest'
  pw_command :  '/n/home03/jonpvandermause/qe-6.2.1/bin/pw.x'
  in_file :  'scf_13.in'
  out_file : 'scf_13.out'
=======
  pw_command :  '/Users/steven/Documents/Schoolwork/CDMAT275/ESPRESSO/qe-6.0/bin/pw.x'
  in_file :  'pwscf.in'
  out_file : 'pwscf.out'

>>>>>>> 3b9d8156
  update_name : 'update_13.txt'

  correction_folder: ''


  ecut_rhofactor: 8

  serial: True


  parallelization:
    np: 1
    nk: 0
    nt: 0
    nd: 0
    ni: 0

  species_pseudo:
    H: 'H.pbe-kjpaw.UPF'
    Si: 'Si.rel-pbe-rrkj.UPF'
    Al: 'Al.pz-vbc.UPF'

  pwscf_input:
    CONTROL:
      pseudo_dir : '/Users/steven/Documents/Schoolwork/CDMAT275/ESPRESSO/qe-6.0/pseudo'
      outdir: '.'
      calculation: 'scf'
      disk_io: 'low'
      tprnfor: True
      wf_collect: False

    SYSTEM:
      ecutwfc: 10
      ecutrho: 50

      occupations: 'smearing'
      smearing: 'mp'
      degauss: 0.02

    ELECTRONS:
      diagonalization: 'david'
      mixing_beta: 0.5
      conv_thr: .0000001


hpc_params:
  processes: 360
  par: 1<|MERGE_RESOLUTION|>--- conflicted
+++ resolved
@@ -59,19 +59,11 @@
   nk: 4
   system_name: 'AIMD'
 
-<<<<<<< HEAD
   pseudo_dir : '/n/home03/jonpvandermause/qe-6.2.1/pseudo'
   outdir: '/Users/simonbatzner1/Desktop/Research/Research_Code/ML-electron-density/Jon_Production/outtest'
   pw_command :  '/n/home03/jonpvandermause/qe-6.2.1/bin/pw.x'
   in_file :  'scf_13.in'
   out_file : 'scf_13.out'
-=======
-  pw_command :  '/Users/steven/Documents/Schoolwork/CDMAT275/ESPRESSO/qe-6.0/bin/pw.x'
-  in_file :  'pwscf.in'
-  out_file : 'pwscf.out'
-
->>>>>>> 3b9d8156
-  update_name : 'update_13.txt'
 
   correction_folder: ''
 
