#!/usr/bin/env python3
# -*- coding: utf-8 -*-
# pylint: disable=line-too-long, invalid-name, too-many-arguments

"""" Input parser

Steven Torrisi, Simon Batzner
"""

import os

import yaml
import numpy as np
import numpy.random as random
import pprint
<<<<<<< HEAD

from ase import Atoms

=======
import time as time
import numpy.linalg as la
>>>>>>> 65d517e8
from Jon_Production.utility import write_file, run_command
from utility import prepare_dir


# TODO: Move this to utility file once we're done with everything else
def flatten_dict(d):
    """
    Recursively flattens dictionary
    :param d: dict to flatten
    :return: flattened dict
    """

    def expand(key, value):
        if isinstance(value, dict):
            return [(key + '.' + k, v) for k, v in flatten_dict(value).items()]
        else:
            return [(key, value)]

    items = [item for k, v in d.items() for item in expand(k, v)]

    return dict(items)


<<<<<<< HEAD
class md_config(dict):
    """
    Creates an md_params object.

    Args:
        params (dict): A set of input parameters as a dictionary.
    """

    def __init__(self, params):
        super(md_config, self).__init__()

        if params:
            self.update(params)
=======
# TODO: Move this to utility file once we're done with everything else here
class dotdict(dict):
    """dot.notation access to dictionary attributes"""
    __getattr__ = dict.get
    __setattr__ = dict.__setitem__
    __delattr__ = dict.__delitem__


# ------------------------------------------------------
#              ML Config
# ------------------------------------------------------
>>>>>>> 65d517e8


class ml_config(dict):
    """
<<<<<<< HEAD
    Creates an ml_params object.
=======
    Creates an ml_config object.

    Args:
        params (dict): A set of input parameters as a dictionary.
>>>>>>> 65d517e8
    """

    def __init__(self, params, print_warn=True):
        """
        Init
        :param params:      dict, input dictionary to init from
        :param print_warn:  boolean, whether to print warning if certain parameters are missing
        """

        super(ml_config, self).__init__()

        # init with default
        if params:
            self.update(params)

        # check if any parameters are missing
        missing = []

        # default parameters for machine learning model
        default_ml = {'regression_model': 'GP',
                      'gp_params': {'length_scale': 1,
                                    'length_scale_min': 1e-5,
                                    'length_scale_max': 1e5,
                                    'threshold_params': {'force_conv': 25.71104309541616,
                                                         'thresh_perc': .2}},
                      'fingerprint_params': {'eta_lower': 0,
                                             'eta_upper': 2,
                                             'eta_length': 10,
                                             'cutoff': 8}
                      }

        flat = flatten_dict(params)

        for key in flatten_dict(default_ml).keys():

            # use random to avoid .get() returning False for input values specified as 0
            rand = np.random.rand()

            if flat.get(key, rand) == rand:
                missing.append(key)

        if print_warn and missing != []:
            print("WARNING! Missing ML parameter, running model with default for: {}".format(missing))


<<<<<<< HEAD
class structure_config(dict):
    """
    Holds info on atomic structure
=======
# ------------------------------------------------------
#              MD Config
# ------------------------------------------------------

class MD_Config(dotdict):
    """
    Creates an MD_Config object.
    Base class of MD Engine.

    Args:
        params (dict): A set of input parameters as a dictionary.
    """

    def __init__(self, params, warn=True):

        self._params = ['name', 'comment', 'mode', 'ti', 'frames', 'mass',
                        'fd_dx', 'verbosity', 'assert_boundaries', 'timestep_method',
                        'fd_accuracy', 'energy_or_force']

        super(MD_Config, self).__init__(params)

        if params:
            self.update(params)

        default_md = {'name': time.strftime('%y.%m.%d-%H:%M:%S'),
                      'comment': "",
                      "mode": 'ML',
                      'ti': 0,
                      'frames': 100,
                      'dt': .1,
                      'mass': 0,
                      'fd_dx': .01,
                      'verbosity': 1,
                      'assert_boundaries': False,
                      'timestep_method': 'Verlet',
                      'fd_accuracy': 4,
                      'energy_or_force': 'Force'}

        # If value was not specified, load in default values.

        if self.get('frames', False) and self.get('tf', False) and self.get('dt', False) and warn:
            print("WARNING! Frames and final time specified;"
                  " these two parameters cannot both exist. Pick either a number of timesteps"
                  " or an automatically computed computer of timesteps.")
            raise Exception("Number of frames and final time both specified.")

        if self.get('frames', False) and self.get('tf', False) and self.get('dt', False):
            print("WARNING! Frames and final time specified;"
                  " these two parameters cannot both exist. Pick either a number of timesteps"
                  " or an automatically computed computer of timesteps.")
            raise Exception("Number of frames and final time both specified.")

        self.time = 0 + self.get('ti', 0)
        self.frame = 0
        missing = []

        for key in default_md.keys():

            if key not in self.keys():
                missing.append(key)

        for key in missing:
            print("Achtung! Missing MD parameter, running model with default for: {}".format(missing))
            self[key] = default_md[key]


# ------------------------------------------------------
#              Structure Objects
# ------------------------------------------------------


class Atom(object):
    def __init__(self, position=(0., 0., 0.), velocity=(0., 0., 0.), force=(0., 0., 0.), initial_pos=(0, 0, 0),
                 mass=None, element='', constraint=(False, False, False)):

        self.position = np.array(position)
        self.velocity = np.array(velocity)
        self.force = np.array(force)
        self.element = str(element)
        self.trajectory = {}  # keys: time rounded to 3 decimal places, values: {'position':[array], 'force':[array]}

        # Used in Verlet integration
        self.prev_pos = np.array(self.position)
        self.initial_pos = self.position if self.position.all != (0, 0, 0) else initial_pos
        # Boolean which signals if the coordinates are fractional in their original cell
        self.constraint = list(constraint)
        self.fingerprint = random.rand()  # This is how I tell atoms apart. Easier than indexing them manually...

        self.mass = mass or 1.0

        self.parameters = {'position': self.position,
                           'velocity': self.velocity,
                           'force': self.force,
                           'mass': self.mass,
                           'element': self.element,
                           'constraint': self.constraint,
                           'initial_pos': self.initial_pos}

    def __str__(self):
        return str(self.parameters)

    def get_position(self):
        return self.position

    def get_velocity(self):
        return self.velocity

    def get_force(self):
        return self.force

    def apply_constraint(self):
        for n in range(3):
            if self.constraint[n]:
                self.velocity[n] = 0.
                self.force[n] = 0.


class Structure(list):
    """
    Class which stores list of atoms as well as information on the structure,
    which is acted upon by the MD engine.
    Parameterized by the structure_params object in the YAML input files.

    args:
    alat (float): Scaling factor for the lattice
    cell (3x3 nparray): Matrix of vectors which define the unit cell
    elements (list [str]): Names of elements in the system
    atom_list (list [Atom]): Atom objects which are propagated by the MD Engine
    """

    def __init__(self, atoms, alat=1., lattice=np.eye(3), fractional=True):

        self.atoms = [] or atoms
        self.elements = [at.element for at in atoms]
        self.species = [] or set(self.elements)
        self.alat = alat
        self.lattice = lattice
        self.fractional = fractional

        self.trajectory = {}

        super(Structure, self).__init__(self.atoms)

    def get_pprint_atoms(self):

        fractional = self.fractional
        report = ''
        if fractional:
            for n, at in enumerate(self.atoms):
                report += "{}:{} ({},{},{}) \n".format(n, at.element, at.position[0], at.position[1], at.position[2])
        else:
            for n, at in enumerate(self.atoms):
                report += "{}:{} ({},{},{}) \n".format(n, at.element, at.position[0], at.position[1], at.position[2])

        return report

    def __str__(self):
        return self.get_pprint_atoms()

    def get_positions(self):
        return [atom.position for atom in self.atoms]

    def get_positions_and_element(self):
        return [[atom.element, atom.position] for atom in self.atoms]

    def set_forces(self, forces):
        """
        Sets forces
        :param forces: List of length of atoms in system of length-3 force components
        :return:
        """
        if len(self.atoms) != len(forces):
            print("Warning! Length of list of forces to be set disagrees with number of atoms in the system!")
            Exception('Forces:', len(forces), 'Atoms:', len(self.atoms))
        for n, at in enumerate(self.atoms):
            at.force = forces[n]

    def print_structure(self):
        lattice = self.lattice
        print('Alat:{}'.format(self.alat))
        print("Cell:\t [[ {}, {}, {}".format(lattice[0, 0], lattice[0, 1], lattice[0, 2]))
        print(" \t [ {},{},{}]".format(lattice[1, 0], lattice[1, 1], lattice[1, 2]))
        print(" \t [ {},{},{}]]".format(lattice[2, 0], lattice[2, 1], lattice[2, 2]))

    def record_trajectory(self, frame, time=None, position=False, velocity=False, force=False, energy=None,
                          elapsed=None):

        if not self.trajectory.get(frame, False):
            self.trajectory[frame] = {}

        if time is not None:
            self.trajectory[frame]['t'] = time
        if position:
            positions = [at.position for at in self.atoms]
            self.trajectory[frame]['positions'] = np.array(positions)
        if velocity:
            velocities = [at.velocity for at in self.atoms]
            self.trajectory[frame]['velocities'] = velocities
        if force:
            forces = [at.force for at in self.atoms]
            self.trajectory[frame]['forces'] = np.array(forces)
        if energy is not None:
            self.trajectory[frame]['energy'] = energy
        if elapsed is not None:
            self.trajectory[frame]['elapsed'] = elapsed

    def get_species_mass(self, element):
        for atom in self.atoms:
            if atom.element == element:
                return atom.mass

        print("Warning! Element {} not found in structure".format(element))
        raise Exception("Tried to get mass of a species that didn't exist in structure.")

    @property
    def symbols(self):
        return [s[0] for s in self.get_positions()]

    @property
    def positions(self):
        return [at.position for at in self.atoms]

    @property
    def n_atoms(self):
        return len(self.atoms)

    @property
    def n_species(self):
        return len(self.species)

    def assert_boundary_conditions(self, verbosity=1):
        """
        We seek to have our atoms be entirely within the unit cell, that is,
        for bravais lattice vectors a1 a2 and a3, we want our atoms to be at positions

         x= a a1 + b a2 + c a3
         where a, b, c in [0,1)

         So in order to impose this condition, we invert the matrix equation such that

          [a11 a12 a13] [a] = [x1]
          [a21 a22 a23] [b] = [x2]
          [a31 a32 a33] [c] = [x3]

          And if we find that a, b, c not in [0,1)e modulo by 1.
        """
        a1 = self.lattice[0]
        a2 = self.lattice[1]
        a3 = self.lattice[2]

        for atom in self.atoms:

            coords = np.dot(la.inv(self.lattice), atom.position[1])
            if any([coord > 1.0 for coord in coords]) or any([coord < 0.0 for coord in coords]):
                if verbosity == 4:
                    print('Atom positions before BC check:', atom.position)

                atom.position = a1 * (coords[0] % 1) + a2 * (coords[1] % 1) + a3 * (coords[2] % 1)
                if verbosity == 4:
                    print("BC updated position:", atom.position)


class Structure_Config(dict):
    """"
    Creates a Structure Config object, and runs validation on the
    possible parameters.
    Populated by dictionary loaded in from an input.yaml file.

    Used by the Structure class to instantiate itself.
>>>>>>> 65d517e8
    """

    def __init__(self, params, warn=True):
        """
        Init
        :param params:  dict, input dictionary to init from
        :param warn:    boolean, whether to print warning if certain parameters are missing
        """

        self._params = ['lattice', 'alat', 'position', 'frac_pos', 'pos', 'fractional',
                        'unit_cell', 'pert_size', 'elements']
        self['lattice'] = None

        if params:
            self.update(params)
<<<<<<< HEAD

        # super(structure_config, self).__init__()
=======
>>>>>>> 65d517e8

        self['elements'] = []
        self.positions = []

        check_list = {'alat': self.get('alat', False),
                      'position': self.get('frac_pos', False) or self.get('pos', False),
                      'lattice': self.get('lattice', False)}

        if warn and not all(check_list.values()):

            print('WARNING! Some critical parameters which are needed for structures'
                  ' to work are not present!!')

            for x in check_list.keys():
<<<<<<< HEAD
                if not check_list[x]: print("Missing", x)

=======
                if not check_list[x]:
                    print("Missing", x)
>>>>>>> 65d517e8
            raise Exception("Malformed input file-- structure parameters incorrect.")

        if self['lattice']:
            self['lattice'] = np.array(self['lattice'])
            self['unit_cell'] = self['alat'] * np.array([self['lattice'][0], self['lattice'][1], self['lattice'][2]])

        # TODO: ENSURE THAT FRACTIONAL POSITIONS ARE LOADED IN CORRECTLY
        # RIGHT NOW IT ISN'T RIGHT

        if self.get('pos', False) and self.get('frac_pos', False):
            print("Warning! Positions AND fractional positions were given--"
                  "This is not intended use! You must select one or the other in your input.")

            raise Exception("Fractional position AND Cartesian positions given.")

        if self['lattice'].shape != (3, 3):
            print("WARNING! Inappropriately shaped cell passed as input to structure!")
            raise Exception('Lattice has shape', np.shape(self['lattice']))

        if self.get('frac_pos', False):
            self.fractional = True
            self.positions = self['frac_pos']
        if self.get('pos', False):
            self.fractional = False
            self.positions = self['pos']

        else:
            self.fractional = True
            self.positions = self['frac_pos']

        for atom in self.positions:
            self['elements'].append(atom[0])

        # mass: force mass to type float if is integer or float
        if self.get('mass', False) and type(self.get('mass')) != type(list):
            self['mass'] = float(self['mass'])
        else:
            self['mass'] = 0

        # TODO: add support for list of mass

        if self.get('pert_size', False):
            for atom in self.positions:
                for pos in atom[1]:
                    pos += numpy.random.normal(0, scale=self['pert_size'])

        super(Structure_Config, self).__init__(self)

    def to_structure(self):

<<<<<<< HEAD
def load_config(path, verbose=True):
    """
    Load parameters from input.yaml
    :param path:        str, path of configuration file
    :param verbose:     boolean, verbosity
    :return:            dict, configuration parameters
    """

    if not os.path.isfile(path) and verbose:
        raise OSError('Configuration file does not exist.')
=======
        mass_dict = {'H': 1.0, 'C': 12.01, "Al": 26.981539, "Si": 28.0855, 'O': 15.9994}
>>>>>>> 65d517e8

        atoms = []
        for n, pos in enumerate(self.positions):

            # Loop through position items defined in the yaml file

            if self.get('velocities', False):
                velocity = self['velocities'][n]
            else:
                velocity = (0, 0, 0)

<<<<<<< HEAD
def setup_configs(path, verbose=True):
    """
    Set subconfigurations from input.yaml
    :param path:        str, path of configuration file
    :param verbose:     boolean, verbosity
    :return:
    """

    setup_dict = load_config(path, verbose=verbose)

    # if 'md_params' in setup_dict.keys():
    #     md = md_params.from_dict(setup_dict['md_params'])
    # else:
    #     md = md_params.from_dict({})
=======
            if self.get('forces', False):
                force = self['forces'][n]
            else:
                force = (0, 0, 0)

            if type(self['mass']) != type(list) and self['mass'] != 0:
                mass = self['mass']
            else:
                mass = mass_dict.get(pos[0], 1.0)
>>>>>>> 65d517e8

            atoms.append(Atom(position=list(pos[1]), velocity=list(velocity), force=list(force),
                              mass=float(mass), element=pos[0]))

        return Structure(atoms=atoms, alat=self['alat'], lattice=self['lattice'], fractional=self.fractional)


def ase_to_structure(struc, alat, fractional, perturb=0):
    """
    Quick helper function which turns an ASE structure
    to a PyFly one. Warning: You must specify if the structure is specified
    in fractional coordinates, and if a scaling factor by alat is necessary.
    You must also import ASE yourself.

    :param alat:
    :param fractional:
    :param struc: ASE Structure object
    :param fractional: Flag to handle if the atomic positions
            are in fractional coordinates
    :param perturb: Perturb atomic positions by a Gaussian with std.dev perturb

    :return:
    """
    positions = struc.get_positions()
    symbols = struc.get_chemical_symbols()
    lattice = struc.get_cell

    atoms = []
    for n in range(len(positions)):
        atoms.append(Atom(position=positions[n], element=symbols[n]))

    # TODO ADD THIS
    if perturb > 0:
        for at in atoms:
            for coord in range(3):
                at.position[coord] += random.normal(0, scale=perturb)
        pass

    return Structure(atoms, alat=alat, lattice=np.array(lattice), fractional=fractional)


# ------------------------------------------------------
#              ESPRESSO Config and Objects
# ------------------------------------------------------

# Object to load in and validate parsed QE settings
class QE_Config(dict):
    """
    Contains parameters which configure Quantum ESPRESSO pwscf runs,
    as well as the methods to implement them.
    """

<<<<<<< HEAD
    def __init__(self, params={}, warn=False):
        """
        Init
        :param params:  dict, input dictionary to init from
        :param warn:    boolean, whether or not to print warning if params are missing
        """
        super(qe_config, self).__init__()
=======
    @property
    def pwin(self):
        return self['pwscf_input']

    def __init__(self, params=None, warn=False):

        if params is None:
            params = {}
        self._params = ['nk', 'system_name',
                        'pseudo_dir', 'outdir', 'pw_command', 'in_file',
                        'out_file', 'update_name', 'augmentation_folder',
                        'molecule', 'serial']

        super(QE_Config, self).__init__()
>>>>>>> 65d517e8

        # init
        if params:
            self.update(params)

        qe = self
        self.correction_folder = self.get('correction_folder')

<<<<<<< HEAD
        # check for missing params
        if not (qe.get('system_name', False)): self['system_name'] = 'QE'
        if not (qe.get('pw_command', False)): self['pw_command'] = os.environ.get('PWSCF_COMMAND')
        if not (qe.get('parallelization', False)): self['parallelization'] = {'np': 1, 'nk': 0, 'nt': 0, 'nd': 0,
                                                                              'ni': 0}

        if warn and not all([
            qe.get('ecut', False),
            qe.get('nk', False),
            qe.get('sc_dim', False),
            qe.get('pw_command', False),
            qe.get('pseudo_dir', False),
            qe.get('in_file', False)]):
=======
        mandatory_params = ['nk', 'pw_command',
                            'in_file']
        mandatory_pw = {'CONTROL': ['pseudo_dir'],
                        'SYSTEM': ['ecutwfc', 'ecutrho']}

        # -------------------------
        # Check for missing mandatory parameters
        # -----------------------

        missing_mand = False
        if warn and not all([qe.get(param, False) for param in mandatory_params]):
>>>>>>> 65d517e8
            print('WARNING! Some critical parameters which are needed for QE to work are not present!')
            for param in mandatory_params:
                if not qe.get(param, False):
                    missing_mand = True
                    print("Missing parameter ", param, '\n')

        for card in ["CONTROL", "SYSTEM"]:
            if warn and not all([self['pwscf_input'][card].get(param, False) for param in mandatory_pw[card]]):
                print('WARNING! Some critical parameters which are needed for QE to work are not present!')
                for param in mandatory_pw[card]:
                    if not self.pwin[card].get(param, False):
                        missing_mand = True
                        print("Missing parameter in", card + ':' + param, '\n')

        if missing_mand:
            raise Exception("Missing necessary QE parameters.")
        # -------------------------
        # Check for missing default parameters
        # -----------------------

        missing_params = []
        default_qe = {'system_name': 'QE', 'pw_command': os.environ.get('PWSCF_COMMAND'),
                      'parallelization': {'np': 1, 'nk': 0, 'nt': 0, 'nd': 0, 'ni': 0}}

        # Do higher-level missing parameters

        for key in default_qe.keys():
            if key not in self.keys():
                missing_params.append(key)

        for key in missing_params:
            print("Achtung! Missing MD parameter, running model with default for: {}".format(key))
            self[key] = default_qe[key]

        # Do pwscf.input-level missing parameters
        default_pw = {'CONTROL': {'calculation': 'scf', 'disk_io': 'low', 'tprnfor': True,
                                  'wf_collect': False},
                      "ELECTRONS": {'diagonalization': 'david', 'mixing_beta': .5,
                                    'conv_thr': 1.0e-7}}
        missing_pw_params = {'CONTROL': [], "ELECTRONS": []}

        for card in default_pw.keys():
            for key in default_pw[card]:
                if key not in self.pwin[card].keys():
                    missing_pw_params[card].append(key)

            for key in missing_pw_params[card]:
                print("Achtung! Missing MD parameter, running model with default for: {}".format(key))
                self.pwin[card][key] = default_pw[card][key]

        # ----------------
        # Set up K points
        # ----------------
        nk = self['nk']
        if isinstance(nk, int) and (nk == 1 or nk == 0):
            option = 'gamma'
        elif isinstance(nk, list) and list([int(n) for n in nk]) == [1, 1, 1]:
            option = 'gamma'
        else:
            option = 'automatic'

        self.kpts = {'option': option, 'gridsize': [int(nk)] * 3 if (isinstance(nk, int) or isinstance(nk, float))
        else [nk[0], nk[1], nk[2]]}
        if type(nk) == type(list) and len(nk) > 3:
            self.kpts['offset'] = [nk[-3], nk[-2], nk[-1]]

        for s in ['CONTROL', 'SYSTEM', 'ELECTRONS', 'IONS', 'CELL']:
            if not self['pwscf_input'].get(s, False):
                self['pwscf_input'][s] = {}

    def validate_against_structure(self, structure):
        """
        Tests to make sure that ESPRESSO will be able to run
        correctly for the structure which is provided.


        :param structure: Structure object
        :return bool: If ESPRESSO should be able to run with this structure
        """

        for species in structure.species:
            if species not in self['species_pseudo'].keys():
                print("WARNING! A pseudopotential file is not"
                      "specified for the species ", species)


        return True

    def as_dict(self):
        d = dict(self)
        d["@module"] = self.__class__.__module__
        d["@class"] = self.__class__.__name__
        return d

    def run_espresso(self, structure, augment_db=False):
        """
        Sets up the directory where pwscf is to be run; then, calls pw.x.
        Changes depending on if an augmentation run is being called i.e. one which is
        going to be a part of a ML Regression model re-training later.

        :param structure: structure object.
        :param augment_db: (bool) True if run will be a part of future ML re-training.
        :return:
        """

<<<<<<< HEAD
        walk_result = list(os.walk(self.correction_folder))
        folders_in_correction_folder = walk_result[0][1]
=======
        if augment_db:
            # SIMON- This is where you change things up depending on if it's an augmentation run
            dirname = ''
            pass
>>>>>>> 65d517e8

        else:
            dirname = 'temprun'

<<<<<<< HEAD
        if len(steps) >= 1:
            stepvals = [int(fold.split('_')[-1]) for fold in steps]
            correction_number = max(stepvals)
            print(correction_number)
=======
        runpath = os.path.join(self.get('outdir', '.'), dirname)
        prepare_dir(runpath)
        self.write_pwscf_input(structure, runpath)
>>>>>>> 65d517e8

        # STILL PATCHY BELOW THIS LINE

        output_file = self.execute_qe_pwscf(runpath, runpath)

<<<<<<< HEAD
    def run_espresso(self, atoms, cell, iscorrection=False):
        """
        Run Quantum Espresso
        :param atoms:
        :param cell:
        :param iscorrection:
        :return:
        """
        pseudopots = {}
        elements = [atom.element for atom in atoms]
=======
        output = self.parse_qe_pwscf_output(output_file)
        return output

    @staticmethod
    def parse_qe_pwscf_output(outfile):
        forces = []
        positions = []
        total_force = None
        pressure = None
        total_energy = np.nan
        kpoints = None
        volume = None

        # Flags to start collecting final coordinates
        final_coords = False
        get_coords = False

        with open(outfile, 'r') as outf:
            for line in outf:
                if line.lower().startswith('     pwscf'):
                    walltime = line.split()[-3] + line.split()[-2]

                if line.lower().startswith('     total force'):
                    total_force = float(line.split()[3]) * (13.605698066 / 0.529177249)

                if line.lower().startswith('!    total energy'):
                    total_energy = float(line.split()[-2]) * 13.605698066

                if line.lower().startswith('          total   stress'):
                    pressure = float(line.split('=')[-1])

                if line.lower().startswith('     number of k points='):
                    kpoints = float(line.split('=')[-1])

                if line.lower().startswith('     unit-cell volume'):
                    line = line.split('=')[-1]
                    line = line.split('(')[0]
                    line = line.strip()
                    volume = float(line)

                ## Chunk of code meant to get the final coordinates of the atomic positions
                if line.lower().startswith('begin final coordinates'):
                    final_coords = True
                    continue
                if line.lower().startswith('atomic_positions') and final_coords == True:
                    continue
                if line.lower().startswith('end final coordinates'):
                    final_coords = False
                if final_coords == True and line.split() != []:
                    positions.append([line.split()[0], [float(line.split()[1]),
                                                        float(line.split()[2]), float(line.split()[3])]])

                if line.find('force') != -1 and line.find('atom') != -1:
                    line = line.split('force =')[-1]
                    line = line.strip()
                    line = line.split(' ')
                    # print("Parsed line",line,"\n")
                    line = [x for x in line if x != '']
                    temp_forces = []
                    for x in line:
                        temp_forces.append(float(x))
                    forces.append(list(temp_forces))

        if total_energy == np.nan:
            print("WARNING! ")
            raise Exception("Quantum ESPRESSO parser failed to read the file {}. Run failed.".format(outfile))

        result = {'energy': total_energy, 'kpoints': kpoints, 'volume': volume, 'positions': positions}
        if forces:
            result['forces'] = forces
        if total_force is not None:
            result['total_force'] = total_force
        if pressure is not None:
            result['pressure'] = pressure
        return result

    def execute_qe_pwscf(self, inpath, outdir, target='pwscf.out'):

        outpath = os.path.join(outdir, target)

        pw_command = self.get('pw_command', os.environ['PWSCF_COMMAND'])

        if self.get('serial', False):
            pw_command = "{} < {} > {}".format(
                pw_command, os.path.join(inpath, self['in_file']), outpath)
>>>>>>> 65d517e8

        else:
            par_string = ''
            for par, val in self['parallelization'].items():
                par_string += '-{} {}'.format(par, val) if val != 0 else ''
            pw_command = 'mpirun {0} -npool {1} < {2} > {3}'.format(pw_command, par_string, inpath, out_file)

        run_command(pw_command)
        return outpath

    def run_scf_from_text(self, scf_text, npool, out_file='pw.out', in_file='pw.in'):

        # call qe
        qe_command = 'mpirun {0} -npool {1} < {2} > {3}'.format(self['pw_loc'], npool, in_file, out_file)
        run_command(qe_command)

    @staticmethod
    def qe_value_map(value):
        """
    	Function used to interpret correctly values for different
    	fields in a Quantum Espresso input file (i.e., if the user
    	specifies the string '1.0d-4', the quotes must be removed
    	when we write it to the actual input file)
    	:param: a string
    	:return: formatted string to be used in QE input file
    	"""
        if isinstance(value, bool):
            if value:
                return '.true.'
            else:
                return '.false.'
        elif isinstance(value, (float, np.float)) or isinstance(value, (int, np.int)):
            return str(value)
        elif isinstance(value, str):
            return "'{}'".format(value)
        else:
            print("Strange value ", value)
            raise ValueError

<<<<<<< HEAD
        if iscorrection:

            self.correction_number = self.get_correction_number()

            # print("rolling with correction number", qe_config.correction_number)
            dirname = self.system_name + '_step_' + str(self.correction_number)
=======
    def write_pwscf_input(self, structure, runpath):
        """Make input param string for PW
>>>>>>> 65d517e8

        args:
        structure (Structure object)
        runpath (str): path to where to write pwscf input file
        """
        # automatically fill in missing values

        self.pwin['SYSTEM']['ntyp'] = structure.n_species
        self.pwin['SYSTEM']['nat'] = structure.n_atoms
        self.pwin['SYSTEM']['ibrav'] = 0

        # Write the main input block
        inptxt = ''
        for namelist in ['CONTROL', 'SYSTEM', 'ELECTRONS', 'IONS', 'CELL']:
            inptxt += '&{}\n'.format(namelist)
            for key, value in self.pwin[namelist].items():
                inptxt += '	{} = {}\n'.format(key, self.qe_value_map(value))
            inptxt += '/ \n'

        # --------------------------
        # write the K_POINTS block
        # --------------------------
        if self.kpts['option'] == 'automatic':
            inptxt += 'K_POINTS {automatic}\n'

        if self.kpts['option'] == 'gamma':
            inptxt += "K_POINTS {gamma}\n"
        else:
            inptxt += ' {:d} {:d} {:d}'.format(*self.kpts['gridsize'])

<<<<<<< HEAD
        runpath = Dir(path=os.path.join(os.environ['PROJDIR'], "AIMD", dirname))

        input_params = PWscf_inparam({
            'CONTROL': {
                'prefix': self.system_name,
                'calculation': 'scf',
                'pseudo_dir': os.environ['ESPRESSO_PSEUDO'],
                'outdir': runpath.path,
                # 'wfcdir': runpath.path,
                'disk_io': 'low',
                'tprnfor': True,
                'wf_collect': False
            },
            'SYSTEM': {
                'ecutwfc': self.ecut,
                'ecutrho': self.ecut * 8,
                # 'nspin': 4 if 'rel' in potname else 1,

                'occupations': 'smearing',
                'smearing': 'mp',
                'degauss': 0.02,
                # 'noinv': False
                # 'lspinorb':True if 'rel' in potname else False,
            },
            'ELECTRONS': {
                'diagonalization': 'david',
                'mixing_beta': 0.5,
                'conv_thr': 1e-7
            },
            'IONS': {},
            'CELL': {},
        })

        output_file = run_qe_pwscf(runpath=runpath, struc=struc, pseudopots=pseudopots,
                                   params=input_params, kpoints=kpts,
                                   parallelization=self.parallelization)
        output = parse_qe_pwscf_output(outfile=output_file)

        with open(runpath.path + '/en', 'w') as f:
            f.write(str(output['energy']))
        with open(runpath.path + '/pos', 'w')as f:
            for pos in [atom.position for atom in atoms]:
                f.write(str(pos) + '\n')
=======
            if self.kpts.get('offset', False):
                inptxt += '  1 1 1\n'
            else:
                inptxt += '  0 0 0\n'
>>>>>>> 65d517e8

        # write the ATOMIC_SPECIES block
        inptxt += 'ATOMIC_SPECIES\n'
        for elem in structure.species:
            inptxt += '  {} {} {}\n'.format(elem, structure.get_species_mass(elem), self['species_pseudo'][elem])

<<<<<<< HEAD
    def create_scf_input(self):
        """
        Create QE SCF input file

        :return     str, input text for QE
        """
=======
        # Write the CELL_PARAMETERS block
        inptxt += 'CELL_PARAMETERS {angstrom}\n'
        for vector in structure.lattice:
            inptxt += ' {} {} {}\n'.format(vector[0], vector[1], vector[2])
>>>>>>> 65d517e8

        # Write the ATOMIC_POSITIONS in crystal coords
        inptxt += 'ATOMIC_POSITIONS {angstrom}\n'
        for atom in structure:
            inptxt += '  {} {:1.5f} {:1.5f} {:1.5f} \n'.format(atom.element, *atom.position)

<<<<<<< HEAD
    def run_scf_from_text(self, scf_text, npool, out_file='pw.out', in_file='pw.in'):
        """
        Write QE input and run QE SCF from scf text file
        """
        # write input file
        write_file(in_file, scf_text)
=======
        infile = os.path.join(runpath, self['in_file'])

        f = open(infile, 'w')
        f.write(inptxt)
        f.close()
>>>>>>> 65d517e8

        return infile


# ------------------------------------------------------
#              High-performance Computing Config
# ------------------------------------------------------

class HPC_Config(dict):
    def __init__(self, params, warn=True):
        self.warn = warn
        self._params = ['cores', 'nodes', 'partition', 'time']

        if params:
            self.update(params)

        super(HPC_Config, self).__init__(params)


# ------------------------------------------------------------
#       General Configuration (Loading and setting up)
# ------------------------------------------------------------


def load_config_yaml(path, verbose=True):
    if not os.path.isfile(path) and verbose:
        raise OSError('Configuration file does not exist.')

    with open(path, 'r') as stream:
        try:
            out = yaml.safe_load(stream)
        except yaml.YAMLError as exc:
            print(exc)

        return out


# TODO Make this a nice all-in-one loader
def setup_configs(path, verbose=True):
    setup_dict = load_config_yaml(path, verbose=verbose)

    if 'md_params' in setup_dict.keys():
        md = MD_Config(setup_dict['md_params'])
    else:
        md = MD_Config({})

    if 'qe_params' in setup_dict.keys():
        qe = QE_Config(setup_dict['qe_params'])
    else:
        qe = QE_Config({})

    if 'structure_params' in setup_dict.keys():
        structure = Structure_Config(setup_dict['structure_params']).to_structure
    else:
        print("Warning-- Input file does not contain any structure parameters. Will not"
              "return structure parameters.")
        structure = Structure_Config({})

    if 'ml_params' in setup_dict.keys():
        ml = ml_config(setup_dict['ml_params'])

        if ml_config['regression_model'] == 'GP':
            pass
            # ml= GaussianProcess() #TODO: integrate this with Simon's new classes

    else:
        ml = ml_config(params=setup_dict['ml_params'], print_warn=True)

    return structure, md,


def main():
    # load from config file
<<<<<<< HEAD
    config = load_config('input.yaml')
    print(type(config))

    # set configs
    pprint.pprint(config['qe_params'])
    qe_fig = qe_config(config['qe_params'], warn=True)
    pprint.pprint(qe_fig)
    print(qe_fig.get_correction_number())
=======
    config = load_config_yaml('input.yaml')
    # print(config)

    # # set configs
    qe_conf = QE_Config(config['qe_params'], warn=True)
    print(qe_conf)

    structure = Structure_Config(config['structure_params']).to_structure()
    print(structure)

    print(qe_conf.run_espresso(structure))

    # ml_fig = ml_config(params=config['ml_params'], print_warn=True)
    # print(ml_fig)

    md_fig = MD_Config(params=config['md_params'], warn=True)
    print(md_fig)

    # hpc_fig = HPC_Config(params=config['hpc_params'])
>>>>>>> 65d517e8


if __name__ == '__main__':
    main()<|MERGE_RESOLUTION|>--- conflicted
+++ resolved
@@ -1,26 +1,12 @@
-#!/usr/bin/env python3
-# -*- coding: utf-8 -*-
-# pylint: disable=line-too-long, invalid-name, too-many-arguments
-
-"""" Input parser
-
-Steven Torrisi, Simon Batzner
-"""
-
+import sys
 import os
 
 import yaml
 import numpy as np
 import numpy.random as random
 import pprint
-<<<<<<< HEAD
-
-from ase import Atoms
-
-=======
 import time as time
 import numpy.linalg as la
->>>>>>> 65d517e8
 from Jon_Production.utility import write_file, run_command
 from utility import prepare_dir
 
@@ -44,21 +30,6 @@
     return dict(items)
 
 
-<<<<<<< HEAD
-class md_config(dict):
-    """
-    Creates an md_params object.
-
-    Args:
-        params (dict): A set of input parameters as a dictionary.
-    """
-
-    def __init__(self, params):
-        super(md_config, self).__init__()
-
-        if params:
-            self.update(params)
-=======
 # TODO: Move this to utility file once we're done with everything else here
 class dotdict(dict):
     """dot.notation access to dictionary attributes"""
@@ -70,27 +41,16 @@
 # ------------------------------------------------------
 #              ML Config
 # ------------------------------------------------------
->>>>>>> 65d517e8
 
 
 class ml_config(dict):
     """
-<<<<<<< HEAD
-    Creates an ml_params object.
-=======
     Creates an ml_config object.
-
     Args:
         params (dict): A set of input parameters as a dictionary.
->>>>>>> 65d517e8
     """
 
     def __init__(self, params, print_warn=True):
-        """
-        Init
-        :param params:      dict, input dictionary to init from
-        :param print_warn:  boolean, whether to print warning if certain parameters are missing
-        """
 
         super(ml_config, self).__init__()
 
@@ -128,11 +88,6 @@
             print("WARNING! Missing ML parameter, running model with default for: {}".format(missing))
 
 
-<<<<<<< HEAD
-class structure_config(dict):
-    """
-    Holds info on atomic structure
-=======
 # ------------------------------------------------------
 #              MD Config
 # ------------------------------------------------------
@@ -141,7 +96,6 @@
     """
     Creates an MD_Config object.
     Base class of MD Engine.
-
     Args:
         params (dict): A set of input parameters as a dictionary.
     """
@@ -255,7 +209,6 @@
     Class which stores list of atoms as well as information on the structure,
     which is acted upon by the MD engine.
     Parameterized by the structure_params object in the YAML input files.
-
     args:
     alat (float): Scaling factor for the lattice
     cell (3x3 nparray): Matrix of vectors which define the unit cell
@@ -367,16 +320,12 @@
         """
         We seek to have our atoms be entirely within the unit cell, that is,
         for bravais lattice vectors a1 a2 and a3, we want our atoms to be at positions
-
          x= a a1 + b a2 + c a3
          where a, b, c in [0,1)
-
          So in order to impose this condition, we invert the matrix equation such that
-
           [a11 a12 a13] [a] = [x1]
           [a21 a22 a23] [b] = [x2]
           [a31 a32 a33] [c] = [x3]
-
           And if we find that a, b, c not in [0,1)e modulo by 1.
         """
         a1 = self.lattice[0]
@@ -400,17 +349,10 @@
     Creates a Structure Config object, and runs validation on the
     possible parameters.
     Populated by dictionary loaded in from an input.yaml file.
-
     Used by the Structure class to instantiate itself.
->>>>>>> 65d517e8
     """
 
     def __init__(self, params, warn=True):
-        """
-        Init
-        :param params:  dict, input dictionary to init from
-        :param warn:    boolean, whether to print warning if certain parameters are missing
-        """
 
         self._params = ['lattice', 'alat', 'position', 'frac_pos', 'pos', 'fractional',
                         'unit_cell', 'pert_size', 'elements']
@@ -418,11 +360,6 @@
 
         if params:
             self.update(params)
-<<<<<<< HEAD
-
-        # super(structure_config, self).__init__()
-=======
->>>>>>> 65d517e8
 
         self['elements'] = []
         self.positions = []
@@ -432,18 +369,11 @@
                       'lattice': self.get('lattice', False)}
 
         if warn and not all(check_list.values()):
-
             print('WARNING! Some critical parameters which are needed for structures'
                   ' to work are not present!!')
-
             for x in check_list.keys():
-<<<<<<< HEAD
-                if not check_list[x]: print("Missing", x)
-
-=======
                 if not check_list[x]:
                     print("Missing", x)
->>>>>>> 65d517e8
             raise Exception("Malformed input file-- structure parameters incorrect.")
 
         if self['lattice']:
@@ -456,7 +386,6 @@
         if self.get('pos', False) and self.get('frac_pos', False):
             print("Warning! Positions AND fractional positions were given--"
                   "This is not intended use! You must select one or the other in your input.")
-
             raise Exception("Fractional position AND Cartesian positions given.")
 
         if self['lattice'].shape != (3, 3):
@@ -494,20 +423,7 @@
 
     def to_structure(self):
 
-<<<<<<< HEAD
-def load_config(path, verbose=True):
-    """
-    Load parameters from input.yaml
-    :param path:        str, path of configuration file
-    :param verbose:     boolean, verbosity
-    :return:            dict, configuration parameters
-    """
-
-    if not os.path.isfile(path) and verbose:
-        raise OSError('Configuration file does not exist.')
-=======
         mass_dict = {'H': 1.0, 'C': 12.01, "Al": 26.981539, "Si": 28.0855, 'O': 15.9994}
->>>>>>> 65d517e8
 
         atoms = []
         for n, pos in enumerate(self.positions):
@@ -519,22 +435,6 @@
             else:
                 velocity = (0, 0, 0)
 
-<<<<<<< HEAD
-def setup_configs(path, verbose=True):
-    """
-    Set subconfigurations from input.yaml
-    :param path:        str, path of configuration file
-    :param verbose:     boolean, verbosity
-    :return:
-    """
-
-    setup_dict = load_config(path, verbose=verbose)
-
-    # if 'md_params' in setup_dict.keys():
-    #     md = md_params.from_dict(setup_dict['md_params'])
-    # else:
-    #     md = md_params.from_dict({})
-=======
             if self.get('forces', False):
                 force = self['forces'][n]
             else:
@@ -544,7 +444,6 @@
                 mass = self['mass']
             else:
                 mass = mass_dict.get(pos[0], 1.0)
->>>>>>> 65d517e8
 
             atoms.append(Atom(position=list(pos[1]), velocity=list(velocity), force=list(force),
                               mass=float(mass), element=pos[0]))
@@ -558,14 +457,12 @@
     to a PyFly one. Warning: You must specify if the structure is specified
     in fractional coordinates, and if a scaling factor by alat is necessary.
     You must also import ASE yourself.
-
     :param alat:
     :param fractional:
     :param struc: ASE Structure object
     :param fractional: Flag to handle if the atomic positions
             are in fractional coordinates
     :param perturb: Perturb atomic positions by a Gaussian with std.dev perturb
-
     :return:
     """
     positions = struc.get_positions()
@@ -597,15 +494,6 @@
     as well as the methods to implement them.
     """
 
-<<<<<<< HEAD
-    def __init__(self, params={}, warn=False):
-        """
-        Init
-        :param params:  dict, input dictionary to init from
-        :param warn:    boolean, whether or not to print warning if params are missing
-        """
-        super(qe_config, self).__init__()
-=======
     @property
     def pwin(self):
         return self['pwscf_input']
@@ -620,30 +508,11 @@
                         'molecule', 'serial']
 
         super(QE_Config, self).__init__()
->>>>>>> 65d517e8
-
-        # init
+
         if params:
             self.update(params)
-
         qe = self
-        self.correction_folder = self.get('correction_folder')
-
-<<<<<<< HEAD
-        # check for missing params
-        if not (qe.get('system_name', False)): self['system_name'] = 'QE'
-        if not (qe.get('pw_command', False)): self['pw_command'] = os.environ.get('PWSCF_COMMAND')
-        if not (qe.get('parallelization', False)): self['parallelization'] = {'np': 1, 'nk': 0, 'nt': 0, 'nd': 0,
-                                                                              'ni': 0}
-
-        if warn and not all([
-            qe.get('ecut', False),
-            qe.get('nk', False),
-            qe.get('sc_dim', False),
-            qe.get('pw_command', False),
-            qe.get('pseudo_dir', False),
-            qe.get('in_file', False)]):
-=======
+
         mandatory_params = ['nk', 'pw_command',
                             'in_file']
         mandatory_pw = {'CONTROL': ['pseudo_dir'],
@@ -655,7 +524,6 @@
 
         missing_mand = False
         if warn and not all([qe.get(param, False) for param in mandatory_params]):
->>>>>>> 65d517e8
             print('WARNING! Some critical parameters which are needed for QE to work are not present!')
             for param in mandatory_params:
                 if not qe.get(param, False):
@@ -730,8 +598,6 @@
         """
         Tests to make sure that ESPRESSO will be able to run
         correctly for the structure which is provided.
-
-
         :param structure: Structure object
         :return bool: If ESPRESSO should be able to run with this structure
         """
@@ -755,52 +621,27 @@
         Sets up the directory where pwscf is to be run; then, calls pw.x.
         Changes depending on if an augmentation run is being called i.e. one which is
         going to be a part of a ML Regression model re-training later.
-
         :param structure: structure object.
         :param augment_db: (bool) True if run will be a part of future ML re-training.
         :return:
         """
 
-<<<<<<< HEAD
-        walk_result = list(os.walk(self.correction_folder))
-        folders_in_correction_folder = walk_result[0][1]
-=======
         if augment_db:
             # SIMON- This is where you change things up depending on if it's an augmentation run
             dirname = ''
             pass
->>>>>>> 65d517e8
 
         else:
             dirname = 'temprun'
 
-<<<<<<< HEAD
-        if len(steps) >= 1:
-            stepvals = [int(fold.split('_')[-1]) for fold in steps]
-            correction_number = max(stepvals)
-            print(correction_number)
-=======
         runpath = os.path.join(self.get('outdir', '.'), dirname)
         prepare_dir(runpath)
         self.write_pwscf_input(structure, runpath)
->>>>>>> 65d517e8
 
         # STILL PATCHY BELOW THIS LINE
 
         output_file = self.execute_qe_pwscf(runpath, runpath)
 
-<<<<<<< HEAD
-    def run_espresso(self, atoms, cell, iscorrection=False):
-        """
-        Run Quantum Espresso
-        :param atoms:
-        :param cell:
-        :param iscorrection:
-        :return:
-        """
-        pseudopots = {}
-        elements = [atom.element for atom in atoms]
-=======
         output = self.parse_qe_pwscf_output(output_file)
         return output
 
@@ -886,7 +727,6 @@
         if self.get('serial', False):
             pw_command = "{} < {} > {}".format(
                 pw_command, os.path.join(inpath, self['in_file']), outpath)
->>>>>>> 65d517e8
 
         else:
             par_string = ''
@@ -926,18 +766,8 @@
             print("Strange value ", value)
             raise ValueError
 
-<<<<<<< HEAD
-        if iscorrection:
-
-            self.correction_number = self.get_correction_number()
-
-            # print("rolling with correction number", qe_config.correction_number)
-            dirname = self.system_name + '_step_' + str(self.correction_number)
-=======
     def write_pwscf_input(self, structure, runpath):
         """Make input param string for PW
->>>>>>> 65d517e8
-
         args:
         structure (Structure object)
         runpath (str): path to where to write pwscf input file
@@ -967,95 +797,31 @@
         else:
             inptxt += ' {:d} {:d} {:d}'.format(*self.kpts['gridsize'])
 
-<<<<<<< HEAD
-        runpath = Dir(path=os.path.join(os.environ['PROJDIR'], "AIMD", dirname))
-
-        input_params = PWscf_inparam({
-            'CONTROL': {
-                'prefix': self.system_name,
-                'calculation': 'scf',
-                'pseudo_dir': os.environ['ESPRESSO_PSEUDO'],
-                'outdir': runpath.path,
-                # 'wfcdir': runpath.path,
-                'disk_io': 'low',
-                'tprnfor': True,
-                'wf_collect': False
-            },
-            'SYSTEM': {
-                'ecutwfc': self.ecut,
-                'ecutrho': self.ecut * 8,
-                # 'nspin': 4 if 'rel' in potname else 1,
-
-                'occupations': 'smearing',
-                'smearing': 'mp',
-                'degauss': 0.02,
-                # 'noinv': False
-                # 'lspinorb':True if 'rel' in potname else False,
-            },
-            'ELECTRONS': {
-                'diagonalization': 'david',
-                'mixing_beta': 0.5,
-                'conv_thr': 1e-7
-            },
-            'IONS': {},
-            'CELL': {},
-        })
-
-        output_file = run_qe_pwscf(runpath=runpath, struc=struc, pseudopots=pseudopots,
-                                   params=input_params, kpoints=kpts,
-                                   parallelization=self.parallelization)
-        output = parse_qe_pwscf_output(outfile=output_file)
-
-        with open(runpath.path + '/en', 'w') as f:
-            f.write(str(output['energy']))
-        with open(runpath.path + '/pos', 'w')as f:
-            for pos in [atom.position for atom in atoms]:
-                f.write(str(pos) + '\n')
-=======
             if self.kpts.get('offset', False):
                 inptxt += '  1 1 1\n'
             else:
                 inptxt += '  0 0 0\n'
->>>>>>> 65d517e8
 
         # write the ATOMIC_SPECIES block
         inptxt += 'ATOMIC_SPECIES\n'
         for elem in structure.species:
             inptxt += '  {} {} {}\n'.format(elem, structure.get_species_mass(elem), self['species_pseudo'][elem])
 
-<<<<<<< HEAD
-    def create_scf_input(self):
-        """
-        Create QE SCF input file
-
-        :return     str, input text for QE
-        """
-=======
         # Write the CELL_PARAMETERS block
         inptxt += 'CELL_PARAMETERS {angstrom}\n'
         for vector in structure.lattice:
             inptxt += ' {} {} {}\n'.format(vector[0], vector[1], vector[2])
->>>>>>> 65d517e8
 
         # Write the ATOMIC_POSITIONS in crystal coords
         inptxt += 'ATOMIC_POSITIONS {angstrom}\n'
         for atom in structure:
             inptxt += '  {} {:1.5f} {:1.5f} {:1.5f} \n'.format(atom.element, *atom.position)
 
-<<<<<<< HEAD
-    def run_scf_from_text(self, scf_text, npool, out_file='pw.out', in_file='pw.in'):
-        """
-        Write QE input and run QE SCF from scf text file
-        """
-        # write input file
-        write_file(in_file, scf_text)
-=======
         infile = os.path.join(runpath, self['in_file'])
 
         f = open(infile, 'w')
         f.write(inptxt)
         f.close()
->>>>>>> 65d517e8
 
         return infile
 
@@ -1129,16 +895,6 @@
 
 def main():
     # load from config file
-<<<<<<< HEAD
-    config = load_config('input.yaml')
-    print(type(config))
-
-    # set configs
-    pprint.pprint(config['qe_params'])
-    qe_fig = qe_config(config['qe_params'], warn=True)
-    pprint.pprint(qe_fig)
-    print(qe_fig.get_correction_number())
-=======
     config = load_config_yaml('input.yaml')
     # print(config)
 
@@ -1158,7 +914,6 @@
     print(md_fig)
 
     # hpc_fig = HPC_Config(params=config['hpc_params'])
->>>>>>> 65d517e8
 
 
 if __name__ == '__main__':
