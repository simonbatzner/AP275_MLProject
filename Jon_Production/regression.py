--- conflicted
+++ resolved
@@ -61,14 +61,14 @@
 class RegressionModel:
     """Base class for regression models"""
 
-<<<<<<< HEAD
-    def __init__(self, model, training_data, test_data, correction_folder,
-                 training_folder, model_type, target, force_conv, thresh_perc, verbosity):
-=======
+# <<<<<<< HEAD
+#     def __init__(self, model, training_data, test_data, correction_folder,
+#                  training_folder, model_type, target, force_conv, thresh_perc, verbosity):
+# =======
     # @SIMON make the correction folder have a default va
     def __init__(self, model, training_data, test_data,
                   model_type, target, verbosity=1,correction_folder=None, training_folder=None):
->>>>>>> c6cd80e4
+# >>>>>>> Steven_Development
         """
         Initialization
         """
