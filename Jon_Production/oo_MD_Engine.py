#!/usr/bin/env python3
# -*- coding: utf-8 -*-
# pylint: disable=line-too-long, invalid-name, too-many-arguments

""""
Steven Torrisi
"""
import time as ti

import numpy as np
import numpy.linalg as la

from Jon_Production.parse import load_config_yaml, QE_Config, Structure_Config, ml_config, MD_Config
from utility import first_derivative_2nd, first_derivative_4th
from Jon_Production.regression import GaussianProcess

from Jon_Production.vis import uncertainty_plot

mass_dict = {'H': 1.0, "Al": 26.981539, "Si": 28.0855, 'O': 15.9994}


class MD_Engine(MD_Config):
    def __init__(self, structure, md_config, qe_config, ml_config, hpc_config=None):
        """
        Engine which drives accelerated molecular dynamics. Is of type MD_Config
        so that molecular dynamics options are referred to using self.attributes.

        Args:
            structure   (Structure): Contains all information about atoms in cell.
            md_config   (MD_Config): Parameters for molecular dynamics simulation
            qe_config   (QE_Config): Parameters for quantum ESPRESSO runs
            ml_config   (ml_config): Config for regression model

        """

        # set configs: Note, that the
        # MD Engine is a member of class md_config
        # And so it has more concise references to attributes and key-value pairs
        super(MD_Engine, self).__init__(md_config)

        self.structure = structure
        self.qe_config = qe_config
        self.ml_config = ml_config
        self.hpc_config = hpc_config

        # init regression model
        # TODO make sure params for both sklearn and self-made are all there and not redudant
        self.ml_model = GaussianProcess(training_dir=ml_config['training_dir'],
                                        length_scale=ml_config['gp_params']['length_scale'],
                                        length_scale_min=ml_config['gp_params']['length_scale_min'],
                                        length_scale_max=ml_config['gp_params']['length_scale_max'],
                                        force_conv=ml_config['gp_params']['threshold_params']['force_conv'],
                                        thresh_perc=ml_config['gp_params']['threshold_params']['thresh_perc'],
                                        eta_lower=ml_config['fingerprint_params']['eta_lower'],
                                        eta_upper=ml_config['fingerprint_params']['eta_upper'],
                                        eta_length=ml_config['fingerprint_params']['eta_length'],
                                        cutoff=ml_config['fingerprint_params']['cutoff'],
                                        sklearn=ml_config['sklearn'])

        # init training database for regression model
<<<<<<< HEAD
        if ml_config['training_dir'] != 'None':
=======
        # TODO: edit this!
        if ml_config['training_dir'] != 'None' and self['mode']=="ML":
>>>>>>> d746a66e
            self.ml_model.init_database(structure=self.structure)

        # contains info on each frame according to wallclock time and configuration
        self.system_trajectory = []
        self.augmentation_steps = []

        # MD frame cnt, corresponds to DFT data in correction folder
        self.frame_cnt = 0

    def get_energy(self):
        """

        If ML: use regression model to get energy
        If AIMD: call ESPRESSO and report energy
        If LJ: compute the Lennard-Jones energy of the configuration

        :return: (float), energy of configuration
        """

        if self['mode'] == 'ML':
            return self.ml_model.get_energy(structure=self.structure)

        if self['mode'] == 'AIMD':
            result = self.qe_config.run_espresso(structure=self.structure)
            return result['energy']

        if self['mode'] == 'LJ':

            eps = self['LJ_eps']
            rm = self['LJ_rm']
            E = 0.
            for at in self.structure:
                for at2 in self.structure:
                    if at.fingerprint != at2.fingerprint:
                        disp = la.norm(at.position - at2.position)
                        if self['verbosity'] >= 4:
                            print('Current LJ disp between atoms is:', disp)
                        if self['verbosity'] == 5:
                            print("LJ Energy of the pair is ", .5 * eps * ((rm / disp) ** 12 - 2 * (rm / disp) ** 6))
                        E += .5 * eps * ((rm / disp) ** 12 - 2 * (rm / disp) ** 6)
            return E

    def set_forces(self):
        """
        If ML, use regression model to get forces
        If AIMD, call ESPRESSO and report forces
        If LJ, compute the Lennard-Jones forces of the configuration by finite differences.
        """

        # run espresso
        if self['mode'] == 'AIMD':
            results = self.qe_config.run_espresso(self.structure, cnt=self.frame_cnt)

            if self.verbosity == 4:
                print("E0:", results['energy'])

            for n, at in enumerate(self.structure):
                at.force = list(np.array(results['forces'][n]) * 13.6 / 0.529177)

            return

        # compute Lennard Jones
        elif self.mode == 'LJ':

            self.set_fd_forces()
            pass

        # run regression model
        elif self.mode == 'ML':

            if self.ml_model.target == 'e':
<<<<<<< HEAD
                self.ml_model.predict(structure=self.structure, target='e', frame=self.frame)

            elif self.ml_model.target == 'f':
                forces = self.ml_model.predict(structure=self.structure, target='f', frame=self.frame)
=======
                self.ml_model.predict(structure=self.structure, target='e',frame=self.frame)

            elif self.ml_model.target == 'f':
                forces = self.ml_model.predict(structure=self.structure, target='f',frame=self.frame)
>>>>>>> d746a66e

                for n, at in enumerate(self.structure):
                    at.force = list(np.array(forces[n]) * 13.6 / 0.529177)

                return

    def set_fd_forces(self):
        """
        Perturbs the atoms by a small amount dx in each direction and returns the gradient (and thus the force)
        via a finite-difference approximation.
        """

        dx = self.fd_dx
        fd_accuracy = self['fd_accuracy']

        if self.energy_or_force_driven == "energy" and self.mode == "AIMD":
            print("WARNING! You are asking for an energy driven model with Ab-Initio MD;",
                  " AIMD is configured only to work on a force-driven basis.")

        E0 = self.get_energy()
        if self.verbosity == 4:
            print('E0:', E0)

        # set forces
        for atom in self.structure:
            for coord in range(3):

                # Perturb to x + dx
                atom.position[coord] += dx
                Eplus = self.get_energy()

                # Perturb to x - dx
                atom.position[coord] -= 2 * dx
                Eminus = self.get_energy()

                if fd_accuracy == 4:
                    # Perturb to x + 2dx
                    atom.position[coord] += 3 * dx
                    Epp = self.get_energy()

                    # Perturb to x - 2dx
                    atom.position[coord] -= 4 * dx
                    Emm = self.get_energy()

                    # Perturb to x - dx
                    atom.position[coord] += dx

                # Return atom to initial position
                atom.position[coord] += dx

                if fd_accuracy == 2:
                    atom.force[coord] = -first_derivative_2nd(Eminus, Eplus, dx)
                elif fd_accuracy == 4:
                    atom.force[coord] = -first_derivative_4th(Emm, Eminus, Eplus, Epp, dx)
                if self.verbosity == 5:
                    print("Just assigned force on atom's coordinate", coord, " to be ",
                          -first_derivative_2nd(Eminus, Eplus, dx))

        for at in self.structure:
            at.apply_constraint()

    def take_timestep(self, dt=None, method=None):
        """
        Propagate forward in time by dt using specified method, then update forces.

        Args:
            dt          (float): Defaults to specified in input, timestep duration
            method      (str): Choose one of Verlet or Third-Order Euler.
        """
        tick = ti.time()
        if self['verbosity'] >= 3:
<<<<<<< HEAD
            # TODO @Steven: add time_elapsed argument
            print(self.get_report(forces=True))
=======
            print(self.get_report(forces=True,time_elapsed=self.structure.trajectory[self.frame]['elapsed']))
>>>>>>> d746a66e

        # TODO @Steven: Make sure that this works when dt is negative,
        # rewind function will do this nicely
        dt = dt or self.dt
        dtdt = dt * dt

        method = method or self["timestep_method"]

        # third-order euler method, a suggested way to begin a Verlet run
        # see: https://en.wikipedia.org/wiki/Verlet_integration#Starting_the_iteration

        if method == 'TO_Euler':
            for atom in self.structure:
                for i in range(3):
                    atom.prev_pos[i] = np.copy(atom.position[i])
                    atom.position[i] += atom.velocity[i] * dt + atom.force[i] * dtdt * .5 / atom.mass
                    atom.velocity[i] += atom.force[i] * dt / atom.mass

        # superior Verlet integration, see: https://en.wikipedia.org/wiki/Verlet_integration

        # TODO @Steven: vectorize this?

        elif method == 'Verlet':
            for atom in self.structure:
                for i in range(3):

                    # store the current pos to later store as the previous pos after using it to update the position

                    temp_coord = np.copy(atom.position[i])
                    atom.position[i] = 2 * atom.position[i] - atom.prev_pos[i] + \
                                       atom.force[i] * dtdt * .5 / atom.mass
                    atom.velocity[i] += atom.force[i] * dt / atom.mass
                    atom.prev_pos[i] = np.copy(temp_coord)
                    if self.verbosity == 5: print("Just propagated a distance of ",
                                                  atom.position[i] - atom.prev_pos[i])

        if self['assert_boundaries']:
            self.assert_boundary_conditions()

        self.time += dt
        self.frame += 1
        self.set_forces()

        tock = ti.time()

        self.structure.record_trajectory(frame=self.frame, time=self.dt, position=True, elapsed=tock - tick,
                            uncertainty=self.ml_model.get_uncertainty()[self.frame] if self['mode'] == 'ML' else None)

    # TODO @Steven Determine all of the necessary ingredients which may or may not be missing
    # TODO @Steven Info redundant or common to both should be checked here as well
    def setup_run(self):

        """
        Checks a few classes within the 5 parameters before run begins.
        Additionally opens output file in an output file was specified.

        This is where handling of the augmentation database will occur.
        """
        self.qe_config.validate_against_structure(self.structure)

        # --------------------------------------------------
        # check consistency of correction folders
        # --------------------------------------------------
        qe_corr = False
        ml_corr = False

        if self.mode == 'ML':

            if self.qe_config.get('correction_folder', False):
                qe_corr = True

            if self.ml_model.correction_folder:
                ml_corr = True

            if ml_corr and qe_corr:
                if self.qe_config['correction_folder'] != self.ml_model.correction_folder:
                    print("WARNING!!! Correction folder is inconsistent between the QE config and the ML config!"
                          "This is very bad-- the ML model will not get any better and this will result in a loop")
                    raise Exception("Mismatch between qe config correction folder and ML config.")

            if ml_corr and not qe_corr:
                self.qe_config['correction_folder'] = self.ml_model.correction_folder

            if qe_corr and not ml_corr:
                self.ml_model.correction_folder = self.qe_config['correction_folder']

            if not qe_corr and not ml_corr:
                self.qe_config['correction_folder'] = '.'
                self.ml_model.correction_folder = '.'

        # ----------------------------------------------------------------------------------------
        # check to see if training database of DFT forces exists, then train and set threshold
        # -----------------------------------------------------------------------------------------

        # @STEVEN: the second comparison was !=, but we'r checking if DFT forces don't exist -- changed that to '=='
        if self.mode == "ML" and self.ml_model.training_data['forces'] != []:

<<<<<<< HEAD
            self.ml_model.train()
=======
            self.qe_config.run_espresso(self.structure, cnt=0, augment_db=True,frame=self.frame)
            self.ml_model.retrain(structure=self.structure)
>>>>>>> d746a66e
            self.ml_model.set_error_threshold()

    def run(self, first_euler=True):
        """
        Compute forces, move timestep
        """
        tick = ti.time()
        self.setup_run()

        # --------------------------------------------------------
<<<<<<< HEAD
        #   step 1
=======
        #   pre-first timestep : set forces
>>>>>>> d746a66e
        # --------------------------------------------------------

        # Determine whether to call ESPRESSO for first step or not
        #@SIMON TODO catch if an augmentation database exists and use that for training
        if self.ml_model.training_data['forces'] != [] or self['mode'] != 'ML':
            self.set_forces()
<<<<<<< HEAD

        # ML mode and no database supplied -- bootstrap and set forces for 1st step from DFT
        else:
            results = self.qe_config.run_espresso(structure=self.structure, cnt=self.frame_cnt, augment_db=True)

=======
        else:
            results = self.qe_config.run_espresso(structure=self.structure, cnt=self.frame_cnt, augment_db=True,frame=self.frame)
>>>>>>> d746a66e
            for n, at in enumerate(self.structure):
                at.force = list(np.array(results['forces'][n]) * 13.6 / 0.529177)

            self.ml_model.retrain(structure=self.structure)
<<<<<<< HEAD
=======
            # Get forces to record uncertainties
            self.ml_model.predict(self.structure,frame=self.frame)


        # Set error threshold if ML run
        if self.frame == 0 and self['mode'] == 'ML':
>>>>>>> d746a66e
            self.ml_model.set_error_threshold()

        self.structure.record_trajectory(self.frame, self.time, elapsed=ti.time()-tick,
                            uncertainty=self.ml_model.get_uncertainty()[self.frame] if self['mode']=='ML' else None)

        if self['time'] == 0 and first_euler:
            self.take_timestep(method='TO_Euler')

        # --------------------------------------------------------
<<<<<<< HEAD
        #   step 2 until end
=======
        #   Main loop: iterate through frames
>>>>>>> d746a66e
        # --------------------------------------------------------

        # Allow for time-termination or frame-termination of run
        while self.time < self.get('tf', np.inf) and self['frame'] < self.get('frames', np.inf):

            if self.mode == 'ML':
<<<<<<< HEAD

                if self.ml_model.is_std_inbound(verbosity=self.verbosity):
                    pass

=======
                if self.ml_model.is_var_inbound(verbosity=self.verbosity):
                    pass
>>>>>>> d746a66e
                # if not, compute DFT, retrain model, move on
                else:
                    self.frame_cnt += 1

                    if self.verbosity >= 2:
                        print("Timestep with unacceptable uncertainty detected! \n"
                              "Calling espresso to re-train the model.")

                    results = self.qe_config.run_espresso(structure=self.structure, cnt=self.frame_cnt, augment_db=True,
                                                          frame=self.frame)

                    self.ml_model.retrain(structure=self.structure)
                    self.ml_model.predict(structure=self.structure,frame=self.frame)

                    for n, at in enumerate(self.structure):
                        at.force = list(np.array(results['forces'][n]) * 13.6 / 0.529177)
                    #todo make uncertainty 0 here?

            self.take_timestep(method=self['timestep_method'])


        self.conclude_run()

<<<<<<< HEAD
    # TODO @Steven: Implement end-run report
=======
    # TODO: Implement end-run report
    # TODO Hi-Priority
>>>>>>> d746a66e
    def conclude_run(self):

        #  @VIS include a visualization hook here TODO
        #if self.ml_model.get('plot_uncertainty',False):
        #    pass


        print("="*100)
        print('='*100)

        if self.ml_model.target == 'f':
            print("Run concluded. Final positions:\n")
            print(self.get_report(forces=True))

        else:
            raise ValueError("Energy target not implemented yet. Stay tuned.")


    def get_report(self, forces=True, velocities=False, variances=True, time_elapsed=0):
        """
        Prints out the current statistics of the atoms line by line.

        Args:

            :param forces:       (bool) Determines if forces will be printed.
            :param velocities:   (bool) Determines if velocities will be printed.
            :param variances:   (bool) Determines if variances will be printed.

            :param time_elapsed: (float) Puts elapsed time for a frame into the report
        """
        report = '=' * 100
        report += '\nFrame: {} - System Time: {} - Elapsed Time: {}\n\n'.format(self['frame'], np.round(self['time'], 3),
                                                                         np.round(time_elapsed, 3))
        data = []
        data.append(["Atom", "Element",  "Position", "Forces" if forces else "", "Velocities" if velocities else "", "Variances" if variances and self['mode']=='ML' else "", "\n"])

        for n, at in enumerate(self.structure):
            data.append([str(n), at.element, str(tuple([np.round(x, 4) for x in at.position])),
                        str(tuple([np.round(f, 4) for f in at.force])) if forces else "",
                         str(tuple([np.round(v, 4) for v in at.velocity])) if velocities else "",
                         str(tuple([np.round(v, 4) for v in self.ml_model.get_uncertainty()[self.frame][3*n:3*(n+1)]])) if variances and self['mode']=='ML' else "", "\n"])

        col_width = max(len(word) for row in data for word in row) + 4

        for row in data:
            for i, word in enumerate(row):
                if word != "\n":
                    report += "".join(word.ljust(col_width))
                else:
                    report += "".join(word)

        return report



def main():
    config = load_config_yaml('H2_test.yaml')
    qe_config = QE_Config(config['qe_params'], warn=True)
    structure = Structure_Config(config['structure_params']).to_structure()
    md_config = MD_Config(params=config['md_params'], warn=True)
    if md_config['mode']=='ML':
        ml_config_ = ml_config(params=config['ml_params'], print_warn=True)
    else:
        ml_config_ = ml_config(params={})
    engine = MD_Engine(structure, md_config, qe_config, ml_config_)

    engine.run()

    if md_config['mode']=='ML':
        uncertainty_plot(engine.structure,engine.ml_model.err_thresh,qe_config.ran_frames)


if __name__ == '__main__':
    main()<|MERGE_RESOLUTION|>--- conflicted
+++ resolved
@@ -58,12 +58,8 @@
                                         sklearn=ml_config['sklearn'])
 
         # init training database for regression model
-<<<<<<< HEAD
-        if ml_config['training_dir'] != 'None':
-=======
         # TODO: edit this!
         if ml_config['training_dir'] != 'None' and self['mode']=="ML":
->>>>>>> d746a66e
             self.ml_model.init_database(structure=self.structure)
 
         # contains info on each frame according to wallclock time and configuration
@@ -135,22 +131,15 @@
         elif self.mode == 'ML':
 
             if self.ml_model.target == 'e':
-<<<<<<< HEAD
                 self.ml_model.predict(structure=self.structure, target='e', frame=self.frame)
 
             elif self.ml_model.target == 'f':
                 forces = self.ml_model.predict(structure=self.structure, target='f', frame=self.frame)
-=======
-                self.ml_model.predict(structure=self.structure, target='e',frame=self.frame)
-
-            elif self.ml_model.target == 'f':
-                forces = self.ml_model.predict(structure=self.structure, target='f',frame=self.frame)
->>>>>>> d746a66e
 
                 for n, at in enumerate(self.structure):
                     at.force = list(np.array(forces[n]) * 13.6 / 0.529177)
 
-                return
+            return
 
     def set_fd_forces(self):
         """
@@ -217,12 +206,7 @@
         """
         tick = ti.time()
         if self['verbosity'] >= 3:
-<<<<<<< HEAD
-            # TODO @Steven: add time_elapsed argument
-            print(self.get_report(forces=True))
-=======
             print(self.get_report(forces=True,time_elapsed=self.structure.trajectory[self.frame]['elapsed']))
->>>>>>> d746a66e
 
         # TODO @Steven: Make sure that this works when dt is negative,
         # rewind function will do this nicely
@@ -320,12 +304,8 @@
         # @STEVEN: the second comparison was !=, but we'r checking if DFT forces don't exist -- changed that to '=='
         if self.mode == "ML" and self.ml_model.training_data['forces'] != []:
 
-<<<<<<< HEAD
             self.ml_model.train()
-=======
-            self.qe_config.run_espresso(self.structure, cnt=0, augment_db=True,frame=self.frame)
-            self.ml_model.retrain(structure=self.structure)
->>>>>>> d746a66e
+
             self.ml_model.set_error_threshold()
 
     def run(self, first_euler=True):
@@ -336,40 +316,24 @@
         self.setup_run()
 
         # --------------------------------------------------------
-<<<<<<< HEAD
-        #   step 1
-=======
-        #   pre-first timestep : set forces
->>>>>>> d746a66e
+        #   
         # --------------------------------------------------------
 
         # Determine whether to call ESPRESSO for first step or not
         #@SIMON TODO catch if an augmentation database exists and use that for training
         if self.ml_model.training_data['forces'] != [] or self['mode'] != 'ML':
             self.set_forces()
-<<<<<<< HEAD
-
         # ML mode and no database supplied -- bootstrap and set forces for 1st step from DFT
         else:
-            results = self.qe_config.run_espresso(structure=self.structure, cnt=self.frame_cnt, augment_db=True)
-
-=======
-        else:
             results = self.qe_config.run_espresso(structure=self.structure, cnt=self.frame_cnt, augment_db=True,frame=self.frame)
->>>>>>> d746a66e
+
             for n, at in enumerate(self.structure):
                 at.force = list(np.array(results['forces'][n]) * 13.6 / 0.529177)
 
             self.ml_model.retrain(structure=self.structure)
-<<<<<<< HEAD
-=======
+
             # Get forces to record uncertainties
             self.ml_model.predict(self.structure,frame=self.frame)
-
-
-        # Set error threshold if ML run
-        if self.frame == 0 and self['mode'] == 'ML':
->>>>>>> d746a66e
             self.ml_model.set_error_threshold()
 
         self.structure.record_trajectory(self.frame, self.time, elapsed=ti.time()-tick,
@@ -379,26 +343,16 @@
             self.take_timestep(method='TO_Euler')
 
         # --------------------------------------------------------
-<<<<<<< HEAD
-        #   step 2 until end
-=======
-        #   Main loop: iterate through frames
->>>>>>> d746a66e
+        #   Step 2-End
         # --------------------------------------------------------
 
         # Allow for time-termination or frame-termination of run
         while self.time < self.get('tf', np.inf) and self['frame'] < self.get('frames', np.inf):
 
             if self.mode == 'ML':
-<<<<<<< HEAD
-
                 if self.ml_model.is_std_inbound(verbosity=self.verbosity):
                     pass
 
-=======
-                if self.ml_model.is_var_inbound(verbosity=self.verbosity):
-                    pass
->>>>>>> d746a66e
                 # if not, compute DFT, retrain model, move on
                 else:
                     self.frame_cnt += 1
@@ -422,12 +376,7 @@
 
         self.conclude_run()
 
-<<<<<<< HEAD
     # TODO @Steven: Implement end-run report
-=======
-    # TODO: Implement end-run report
-    # TODO Hi-Priority
->>>>>>> d746a66e
     def conclude_run(self):
 
         #  @VIS include a visualization hook here TODO
