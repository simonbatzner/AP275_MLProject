#!/usr/bin/env python3
# -*- coding: utf-8 -*-
# pylint: disable=line-too-long, invalid-name, too-many-arguments

""""
Steven Torrisi
"""
import time as time
import pprint

import numpy as np
import numpy.linalg as la

from parse import load_config_yaml, QE_Config, Structure_Config, ml_config, MD_Config
from utility import first_derivative_2nd, first_derivative_4th
from regression import GaussianProcess

mass_dict = {'H': 1.0, "Al": 26.981539, "Si": 28.0855, 'O': 15.9994}


class MD_Engine(MD_Config):
    def __init__(self, structure, md_config, qe_config, ml_config, hpc_config=None):
        """
        Engine which drives accelerated molecular dynamics. Is of type MD_Config
        so that molecular dynamics options are referred to using self.attributes.

        Args:
            structure   (Structure): Contains all information about atoms in cell.
            md_config   (MD_Config): Parameters for molecular dynamics simulation
            qe_config   (QE_Config): Parameters for quantum ESPRESSO runs
            ml_model    (RegressionModel): Regression model which provides forces or energies

        """

        # Set configurations
        super(MD_Engine, self).__init__(md_config)

        self.structure = structure
        self.qe_config = qe_config
        self.ml_config = ml_config
        self.hpc_config = hpc_config

        # init regression model
        # TODO make sure params for both sklearn and self-made are all there and not redudant
        self.ml_model = GaussianProcess(length_scale=ml_config['length_scale'],
                                        length_scale_min=ml_config['length_scale_min'],
                                        length_scale_max=ml_config['length_scale_max'],
                                        force_conv=ml_config['force_conv'],
                                        thresh_perc=ml_config['thresh_perc'],
                                        sklearn=ml_config['sklearn'])

        # init training database for regression model
        if ml_config['training_dir'] is not None:
            self.ml_model.init_database()

        # Contains info on each frame according to wallclock time and configuration
        self.system_trajectory = []
        self.augmentation_steps = []

        # MD frame cnt, corresponds to DFT data in correction folder
        self.frame_cnt = 0



    # noinspection PyPep8Naming
    def get_energy(self):
        """
        Check mode option; if ML, use regression model to get energy.
        If AIMD, call ESPRESSO and report energy.
        If LJ, compute the Lennard-Jones energy of the configuration.

        :return: float Energy of configuration
        """

        if self['mode'] == 'ML':
            return self.ml_model.get_energy(self.structure)

        if self['mode'] == 'AIMD':
<<<<<<< HEAD
            result = self.qe_config.run_espresso(cnt=self.frame_cnt)
=======

            result = self.qe_config.run_espresso()
>>>>>>> c6cd80e4
            return result['energy']

        if self['mode'] == 'LJ':

            eps = self['LJ_eps']
            rm = self['LJ_rm']
            E = 0.
            for at in self.structure:
                for at2 in self.structure:
                    if at.fingerprint != at2.fingerprint:
                        disp = la.norm(at.position - at2.position)
                        if self['verbosity'] >= 4:
                            print('Current LJ disp between atoms is:', disp)
                        if self['verbosity'] == 5:
                            print("LJ Energy of the pair is ", .5 * eps * ((rm / disp) ** 12 - 2 * (rm / disp) ** 6))
                        E += .5 * eps * ((rm / disp) ** 12 - 2 * (rm / disp) ** 6)
            return E

    def set_forces(self):
        """
        Check mode option; if ML, use regression model to get forces, if AIMD, call ESPRESSO and report forces.
        If LJ, compute the Lennard-Jones forces of the configuration by finite differences.
        """

        # run espresso
        if self['mode'] == 'AIMD':

            results = self.qe_config.run_espresso(self.structure, cnt=self.frame_cnt)

            if self.verbosity == 4:
                print("E0:", results['energy'])

            for n, at in enumerate(self.structure):
                at.force = list(np.array(results['forces'][n]) * 13.6 / 0.529177)

            return

        # compute Lennard Jones
        elif self.mode == 'LJ':

            self.set_fd_forces()
            pass

        # run regression model
        elif self.md_config['mode'] == 'ML':

            if self.ml_model.type == 'energy':
                self.ml_model.predict(structure=self.structure, target='e')

            elif self.ml_model.type == 'force':
                forces = self.ml_model.predict(structure=self.structure, target='f')

                for n, at in enumerate(self.structure):
                    at.force = list(np.array(forces[n]) * 13.6 / 0.529177)

                return

    # noinspection PyPep8Naming,PyPep8Naming,PyPep8Naming,PyPep8Naming,PyPep8Naming,PyUnboundLocalVariable,PyUnboundLocalVariable
    def set_fd_forces(self):
        """
        Perturbs the atoms by a small amount dx in each direction
        and returns the gradient (and thus the force)
        via a finite-difference approximation.

        Uses fd_accuracy and fd_dx parameters from class.
        """

        dx = self.fd_dx
        fd_accuracy = self['fd_accuracy']

        if self.energy_or_force_driven == "energy" and self.md_config.mode == "AIMD":
            print("WARNING! You are asking for an energy driven model with Ab-Initio MD;",
                  " AIMD is configured only to work on a force-driven basis.")

        E0 = self.get_energy()
        if self.verbosity == 4: print('E0:', E0)

        # Main loop of setting forces
        for atom in self.structure:
            for coord in range(3):
                # Perturb to x + dx
                atom.position[coord] += dx
                Eplus = self.get_energy()

                # Perturb to x - dx
                atom.position[coord] -= 2 * dx
                Eminus = self.get_energy()

                if fd_accuracy == 4:
                    # Perturb to x + 2dx
                    atom.position[coord] += 3 * dx
                    Epp = self.get_energy()

                    # Perturb to x - 2dx
                    atom.position[coord] -= 4 * dx
                    Emm = self.get_energy()

                    # Perturb to x - dx
                    atom.position[coord] += dx

                # Return atom to initial position
                atom.position[coord] += dx

                if fd_accuracy == 2:
                    atom.force[coord] = -first_derivative_2nd(Eminus, Eplus, dx)
                elif fd_accuracy == 4:
                    atom.force[coord] = -first_derivative_4th(Emm, Eminus, Eplus, Epp, dx)
                if self.verbosity == 5:
                    print("Just assigned force on atom's coordinate", coord, " to be ",
                          -first_derivative_2nd(Eminus, Eplus, dx))

        for at in self.structure:
            at.apply_constraint()

    def take_timestep(self, dt=None, method=None):
        """
        Propagate forward in time by dt using
        specified method, then update forces.

        Args:
            dt (float)  : Defaults to specified in input, timestep duration
            method (str): Choose one of Verlet or Third-Order Euler.

        """
        tick = time.time()
        if self['verbosity'] >= 3:
            print(self.get_report(forces=True))

        # TODO: Make sure that this works when dt is negative,
        # rewind function will do this nicely
        dt = dt or self.dt
        dtdt = dt * dt

        method = method or self["timestep_method"]

        # third-order euler method, Is a suggested way to begin a Verlet run
        # see:  https://en.wikipedia.org/wiki/Verlet_integration#Starting_the_iteration

        if method == 'TO_Euler':
            for atom in self.structure:
                for i in range(3):
                    atom.prev_pos[i] = np.copy(atom.position[i])
                    atom.position[i] += atom.velocity[i] * dt + atom.force[i] * dtdt * .5 / atom.mass
                    atom.velocity[i] += atom.force[i] * dt / atom.mass

        # superior Verlet integration
        # see:  https://en.wikipedia.org/wiki/Verlet_integration

        # Todo vectorize this

        elif method == 'Verlet':
            for atom in self.structure:
                for i in range(3):
                    # Store the current position to later store as the previous position
                    # After using it to update the position

                    temp_coord = np.copy(atom.position[i])
                    atom.position[i] = 2 * atom.position[i] - atom.prev_pos[i] + \
                                       atom.force[i] * dtdt * .5 / atom.mass
                    atom.velocity[i] += atom.force[i] * dt / atom.mass
                    atom.prev_pos[i] = np.copy(temp_coord)
                    if self.verbosity == 5: print("Just propagated a distance of ",
                                                  atom.position[i] - atom.prev_pos[i])

        if self['assert_boundaries']:
            self.assert_boundary_conditions()

        self.time += dt
        self.frame += 1
        self.set_forces()

        tock = time.time()

        self.structure.record_trajectory(frame=self.frame, time=self.dt, position=True, elapsed= tock - tick)

    # TODO Determine all of the necessary ingredients which may or may not be missing
    # TODO Info redundant or common to both should be checked here as well
    def setup_run(self):

        """
        Checks a few classes within the 5 parameters before run begins.
        Additionally opens output file in an output file was specified.

        This is where handling of the augmentation database will occur.

        :return:
        """
        self.qe_config.validate_against_structure(self.structure)

        # ------------------
        # Check consistency of correction folders
        # ------------------
        qe_corr = False
        ml_corr = False

        if self.mode=='ML':

            if self.qe_config.get('correction_folder',False):
                qe_corr = True
            if self.ml_model.correction_folder:
                ml_corr = True
            if ml_corr and qe_corr:
                if self.qe_config['correction_folder']!= self.ml_model.correction_folder:
                    print("WARNING!!! Correction folder is inconsistent between the QE config and the ML config!"
                          "This is very bad-- the ML model will not get any better and this will result in a loop")
                    raise Exception("Mismatch between qe config correction folder and ML config.")
            if ml_corr and not qe_corr:
                self.qe_config['correction_folder'] = self.ml_model.correction_folder
            if qe_corr and not ml_corr:
                self.ml_model.correction_folder = self.qe_config['correction_folder']

        # ---------------------------------------------------
        # Check to see if DB exists for ML model, begin if not
        # ----------------------------------------------------

        #TODO @SIMON  Here is where it should check to see if the training set is size 0
        # and if it is, to run espresso
        # THIS IS SCRATCH CODE WHICH ROUGHLY DETAILS THE OUTLINE, change this up
        if self.mode=="ML" and self.ml_model.attribute_for_has_training_set:

            self.frame_cnt=0
            results = self.run_espresso(self.structure, cnt=0, augment_db=True)
            self.structure.set_forces(results['forces'])
            self.ml_model.retrain()

            # Now the first round of forces have been set by the AIMD, not by the ML model,
            # and the model has bootstrapped the first one


    def run(self, first_euler=True):
        """
        Compute forces, move timestep
        """
        # --------------
        #   First step
        # --------------

        self.set_forces()

        if self.frame == 0:
            self.ml_model.set_error_threshold()

        self.structure.record_trajectory(self.frame, self.time, position=True, force=True)

<<<<<<< HEAD
        if self['time'] == 0:
            self.ml_model.set_error_threshold()
            self.take_timestep(method='TO_Euler')

        # primary iteration loop - most details are handled in the timestep function
=======
        if self['time'] == 0 and  first_euler:
            self.take_timestep(method='TO_Euler')

        # ------------------------
        #  Primary iteration loop
        # ------------------------
>>>>>>> c6cd80e4
        while self.time < self.get('tf', np.inf) and self['frame'] < self.get('frames', np.inf):

            self.take_timestep(method=self['timestep_method'])

            if self.mode == 'ML':

<<<<<<< HEAD
                # check if predictice variance is smaller than threshold
                if self.is_var_inbound():
=======
                if self.ml_model.gauge_uncertainty():
>>>>>>> c6cd80e4
                    continue

                # if not, compute DFT, retrain model, move on
                else:
<<<<<<< HEAD
                    self.qe_config.run_espresso(self.structure, cnt=self.frame_cnt, augment_db=True)
                    self.retrain_ml_model(self.model, self.ML_model)
                    self.take_timestep(dt=-dt)
=======
                    if self.verbosity==2: print("Timestep with unacceptable uncertainty detected! \n Rewinding one step, and calling espresso to re-train the model.")
                    self.qe_config.run_espresso(self.structure, self.cell, cnt=self.frame_cnt,
                                                iscorrection=True)
                    self.ml_model.retrain(self.structure)
                    self.take_timestep(dt= -self['dt'])
>>>>>>> c6cd80e4

        self.conclude_run()

    # TODO: Implement end-run report
    def conclude_run(self):
        print("===============================================================\n")
        print("Run concluded. Final positions and energy of configuration:\n")
        print("Energy:", self.get_energy(), '\n')
        print(self.get_report(forces=True))

    def get_report(self, forces=True, velocities=False, time_elapsed=0):
        """
        Prints out the current statistics of the atoms line by line.

        Args:

            :param forces:      (bool) Determines if forces will be printed.
            :param velocities:  (bool) Determines if velocities will be printed.
            :param time_elapsed: (float) Puts elapsed time for a frame into the report
        """
        report = 'Frame#:{},SystemTime:{},ElapsedTime{}:\n'.format(self['frame'], np.round(self['time'], 3),
                                                                   np.round(time_elapsed, 3))
        report += 'Atom,Element,Position'
        report += ',Force' if forces else ''
        report += ',Velocity' if velocities else ''
        report += '\n'
        for n, at in enumerate(self.structure):
            report += '{},{},{}{}{} \n'.format(n, at.element, str(tuple([np.round(x, 4) for x in at.position])),
                                               ',' + str(
                                                   tuple([np.round(v, 4) for v in at.velocity])) if velocities else '',
                                               ',' + str(tuple([np.round(f, 4) for f in at.force])) if forces else '')

        return report


def main():
    # setup
    config = load_config_yaml('H2_test.yaml')

    qe_config = QE_Config(config['qe_params'], warn=True)
    # pprint.pprint(qe_config)

    structure = Structure_Config(config['structure_params']).to_structure()
    # qe_config.run_espresso(struc_config, augment_db=True)

    ml_config_ = ml_config(params=config['ml_params'], print_warn=True)
    print(ml_config_)
    # pprint.pprint(ml_config_)

    md_config = MD_Config(params=config['md_params'], warn=True)
    # # pprint.pprint(md_config)

    engine = MD_Engine(structure, md_config, qe_config, ml_config_)
    # print(engine)
    #
    engine.run()


if __name__ == '__main__':
    main()<|MERGE_RESOLUTION|>--- conflicted
+++ resolved
@@ -60,8 +60,6 @@
         # MD frame cnt, corresponds to DFT data in correction folder
         self.frame_cnt = 0
 
-
-
     # noinspection PyPep8Naming
     def get_energy(self):
         """
@@ -76,12 +74,7 @@
             return self.ml_model.get_energy(self.structure)
 
         if self['mode'] == 'AIMD':
-<<<<<<< HEAD
-            result = self.qe_config.run_espresso(cnt=self.frame_cnt)
-=======
-
             result = self.qe_config.run_espresso()
->>>>>>> c6cd80e4
             return result['energy']
 
         if self['mode'] == 'LJ':
@@ -255,7 +248,7 @@
 
         tock = time.time()
 
-        self.structure.record_trajectory(frame=self.frame, time=self.dt, position=True, elapsed= tock - tick)
+        self.structure.record_trajectory(frame=self.frame, time=self.dt, position=True, elapsed=tock - tick)
 
     # TODO Determine all of the necessary ingredients which may or may not be missing
     # TODO Info redundant or common to both should be checked here as well
@@ -277,14 +270,14 @@
         qe_corr = False
         ml_corr = False
 
-        if self.mode=='ML':
-
-            if self.qe_config.get('correction_folder',False):
+        if self.mode == 'ML':
+
+            if self.qe_config.get('correction_folder', False):
                 qe_corr = True
             if self.ml_model.correction_folder:
                 ml_corr = True
             if ml_corr and qe_corr:
-                if self.qe_config['correction_folder']!= self.ml_model.correction_folder:
+                if self.qe_config['correction_folder'] != self.ml_model.correction_folder:
                     print("WARNING!!! Correction folder is inconsistent between the QE config and the ML config!"
                           "This is very bad-- the ML model will not get any better and this will result in a loop")
                     raise Exception("Mismatch between qe config correction folder and ML config.")
@@ -297,12 +290,11 @@
         # Check to see if DB exists for ML model, begin if not
         # ----------------------------------------------------
 
-        #TODO @SIMON  Here is where it should check to see if the training set is size 0
+        # TODO @SIMON  Here is where it should check to see if the training set is size 0
         # and if it is, to run espresso
         # THIS IS SCRATCH CODE WHICH ROUGHLY DETAILS THE OUTLINE, change this up
-        if self.mode=="ML" and self.ml_model.attribute_for_has_training_set:
-
-            self.frame_cnt=0
+        if self.mode == "ML" and self.ml_model.attribute_for_has_training_set:
+            self.frame_cnt = 0
             results = self.run_espresso(self.structure, cnt=0, augment_db=True)
             self.structure.set_forces(results['forces'])
             self.ml_model.retrain()
@@ -310,7 +302,6 @@
             # Now the first round of forces have been set by the AIMD, not by the ML model,
             # and the model has bootstrapped the first one
 
-
     def run(self, first_euler=True):
         """
         Compute forces, move timestep
@@ -326,47 +317,29 @@
 
         self.structure.record_trajectory(self.frame, self.time, position=True, force=True)
 
-<<<<<<< HEAD
-        if self['time'] == 0:
-            self.ml_model.set_error_threshold()
-            self.take_timestep(method='TO_Euler')
-
-        # primary iteration loop - most details are handled in the timestep function
-=======
-        if self['time'] == 0 and  first_euler:
+        if self['time'] == 0 and first_euler:
             self.take_timestep(method='TO_Euler')
 
         # ------------------------
         #  Primary iteration loop
         # ------------------------
->>>>>>> c6cd80e4
         while self.time < self.get('tf', np.inf) and self['frame'] < self.get('frames', np.inf):
 
             self.take_timestep(method=self['timestep_method'])
 
             if self.mode == 'ML':
 
-<<<<<<< HEAD
-                # check if predictice variance is smaller than threshold
-                if self.is_var_inbound():
-=======
                 if self.ml_model.gauge_uncertainty():
->>>>>>> c6cd80e4
                     continue
 
                 # if not, compute DFT, retrain model, move on
                 else:
-<<<<<<< HEAD
-                    self.qe_config.run_espresso(self.structure, cnt=self.frame_cnt, augment_db=True)
-                    self.retrain_ml_model(self.model, self.ML_model)
-                    self.take_timestep(dt=-dt)
-=======
-                    if self.verbosity==2: print("Timestep with unacceptable uncertainty detected! \n Rewinding one step, and calling espresso to re-train the model.")
+                    if self.verbosity == 2: print(
+                        "Timestep with unacceptable uncertainty detected! \n Rewinding one step, and calling espresso to re-train the model.")
                     self.qe_config.run_espresso(self.structure, self.cell, cnt=self.frame_cnt,
                                                 iscorrection=True)
                     self.ml_model.retrain(self.structure)
-                    self.take_timestep(dt= -self['dt'])
->>>>>>> c6cd80e4
+                    self.take_timestep(dt=-self['dt'])
 
         self.conclude_run()
 
