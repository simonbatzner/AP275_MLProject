#!/usr/bin/env python3
# -*- coding: utf-8 -*-
# pylint: disable=line-too-long, invalid-name, too-many-arguments

""""
Steven Torrisi
"""
import time as ti

import numpy as np
import numpy.linalg as la

from parse import load_config_yaml, QE_Config, Structure_Config, ml_config, MD_Config
from utility import first_derivative_2nd, first_derivative_4th
from regression import GaussianProcess

mass_dict = {'H': 1.0, "Al": 26.981539, "Si": 28.0855, 'O': 15.9994}


class MD_Engine(MD_Config):
    def __init__(self, structure, md_config, qe_config, ml_config, hpc_config=None):
        """
        Engine which drives accelerated molecular dynamics. Is of type MD_Config
        so that molecular dynamics options are referred to using self.attributes.

        Args:
            structure   (Structure): Contains all information about atoms in cell.
            md_config   (MD_Config): Parameters for molecular dynamics simulation
            qe_config   (QE_Config): Parameters for quantum ESPRESSO runs
            ml_config   (ml_config): Config for regression model

        """

        # set configs: Note, that the
        # MD Engine is a member of class md_config
        # And so it has more concise references to attributes and key-value pairs
        super(MD_Engine, self).__init__(md_config)

        self.structure = structure
        self.qe_config = qe_config
        self.ml_config = ml_config
        self.hpc_config = hpc_config

        # init regression model
        # TODO make sure params for both sklearn and self-made are all there and not redudant
        # TODO: just pass ml_config object and init in RegressionModel()
        self.ml_model = GaussianProcess(training_dir=ml_config['training_dir'],
                                        length_scale=ml_config['gp_params']['length_scale'],
                                        length_scale_min=ml_config['gp_params']['length_scale_min'],
                                        length_scale_max=ml_config['gp_params']['length_scale_max'],
                                        force_conv=ml_config['gp_params']['threshold_params']['force_conv'],
                                        thresh_perc=ml_config['gp_params']['threshold_params']['thresh_perc'],
                                        eta_lower=ml_config['fingerprint_params']['eta_lower'],
                                        eta_upper=ml_config['fingerprint_params']['eta_upper'],
                                        eta_length=ml_config['fingerprint_params']['eta_length'],
                                        cutoff=ml_config['fingerprint_params']['cutoff'],
                                        sklearn=ml_config['sklearn'])

        # init training database for regression model
        # TODO: edit this!
        if ml_config['training_dir'] != 'None':
            self.ml_model.init_database(structure=self.structure)

        # contains info on each frame according to wallclock time and configuration
        self.system_trajectory = []
        self.augmentation_steps = []

        # MD frame cnt, corresponds to DFT data in correction folder
        self.frame_cnt = 0

    def get_energy(self):
        """

        If ML: use regression model to get energy
        If AIMD: call ESPRESSO and report energy
        If LJ: compute the Lennard-Jones energy of the configuration

        :return: (float), energy of configuration
        """

        if self['mode'] == 'ML':
            return self.ml_model.get_energy(structure=self.structure)

        if self['mode'] == 'AIMD':
            result = self.qe_config.run_espresso(structure=self.structure)
            return result['energy']

        if self['mode'] == 'LJ':

            eps = self['LJ_eps']
            rm = self['LJ_rm']
            E = 0.
            for at in self.structure:
                for at2 in self.structure:
                    if at.fingerprint != at2.fingerprint:
                        disp = la.norm(at.position - at2.position)
                        if self['verbosity'] >= 4:
                            print('Current LJ disp between atoms is:', disp)
                        if self['verbosity'] == 5:
                            print("LJ Energy of the pair is ", .5 * eps * ((rm / disp) ** 12 - 2 * (rm / disp) ** 6))
                        E += .5 * eps * ((rm / disp) ** 12 - 2 * (rm / disp) ** 6)
            return E

    def set_forces(self):
        """
        If ML, use regression model to get forces
        If AIMD, call ESPRESSO and report forces
        If LJ, compute the Lennard-Jones forces of the configuration by finite differences.
        """

        # run espresso
        if self['mode'] == 'AIMD':
            results = self.qe_config.run_espresso(self.structure, cnt=self.frame_cnt)

            if self.verbosity == 4:
                print("E0:", results['energy'])

            for n, at in enumerate(self.structure):
                at.force = list(np.array(results['forces'][n]) * 13.6 / 0.529177)

            return

        # compute Lennard Jones
        elif self.mode == 'LJ':

            self.set_fd_forces()
            pass

        # run regression model
        elif self.mode == 'ML':

            if self.ml_model.target == 'e':
                self.ml_model.predict(structure=self.structure, target='e')

            elif self.ml_model.target == 'f':
                forces = self.ml_model.predict(structure=self.structure, target='f')

                for n, at in enumerate(self.structure):
                    at.force = list(np.array(forces[n]) * 13.6 / 0.529177)

                return

    def set_fd_forces(self):
        """
        Perturbs the atoms by a small amount dx in each direction and returns the gradient (and thus the force)
        via a finite-difference approximation.
        """

        dx = self.fd_dx
        fd_accuracy = self['fd_accuracy']

        if self.energy_or_force_driven == "energy" and self.mode == "AIMD":
            print("WARNING! You are asking for an energy driven model with Ab-Initio MD;",
                  " AIMD is configured only to work on a force-driven basis.")

        E0 = self.get_energy()
        if self.verbosity == 4:
            print('E0:', E0)

        # set forces
        for atom in self.structure:
            for coord in range(3):

                # Perturb to x + dx
                atom.position[coord] += dx
                Eplus = self.get_energy()

                # Perturb to x - dx
                atom.position[coord] -= 2 * dx
                Eminus = self.get_energy()

                if fd_accuracy == 4:
                    # Perturb to x + 2dx
                    atom.position[coord] += 3 * dx
                    Epp = self.get_energy()

                    # Perturb to x - 2dx
                    atom.position[coord] -= 4 * dx
                    Emm = self.get_energy()

                    # Perturb to x - dx
                    atom.position[coord] += dx

                # Return atom to initial position
                atom.position[coord] += dx

                if fd_accuracy == 2:
                    atom.force[coord] = -first_derivative_2nd(Eminus, Eplus, dx)
                elif fd_accuracy == 4:
                    atom.force[coord] = -first_derivative_4th(Emm, Eminus, Eplus, Epp, dx)
                if self.verbosity == 5:
                    print("Just assigned force on atom's coordinate", coord, " to be ",
                          -first_derivative_2nd(Eminus, Eplus, dx))

        for at in self.structure:
            at.apply_constraint()

    def take_timestep(self, dt=None, method=None):
        """
        Propagate forward in time by dt using specified method, then update forces.

        Args:
            dt          (float): Defaults to specified in input, timestep duration
            method      (str): Choose one of Verlet or Third-Order Euler.
        """
        tick = ti.time()
        if self['verbosity'] >= 3:
            # TODO: add time_elapsed argument
            print(self.get_report(forces=True))

        # TODO: Make sure that this works when dt is negative,
        # rewind function will do this nicely
        dt = dt or self.dt
        dtdt = dt * dt

        method = method or self["timestep_method"]

        # third-order euler method, a suggested way to begin a Verlet run
        # see: https://en.wikipedia.org/wiki/Verlet_integration#Starting_the_iteration

        if method == 'TO_Euler':
            for atom in self.structure:
                for i in range(3):
                    atom.prev_pos[i] = np.copy(atom.position[i])
                    atom.position[i] += atom.velocity[i] * dt + atom.force[i] * dtdt * .5 / atom.mass
                    atom.velocity[i] += atom.force[i] * dt / atom.mass

        # superior Verlet integration, see: https://en.wikipedia.org/wiki/Verlet_integration

        # TODO: vectorize this?

        elif method == 'Verlet':
            for atom in self.structure:
                for i in range(3):

                    # store the current pos to later store as the previous pos after using it to update the position

                    temp_coord = np.copy(atom.position[i])
                    atom.position[i] = 2 * atom.position[i] - atom.prev_pos[i] + \
                                       atom.force[i] * dtdt * .5 / atom.mass
                    atom.velocity[i] += atom.force[i] * dt / atom.mass
                    atom.prev_pos[i] = np.copy(temp_coord)
                    if self.verbosity == 5: print("Just propagated a distance of ",
                                                  atom.position[i] - atom.prev_pos[i])

        if self['assert_boundaries']:
            self.assert_boundary_conditions()

        self.time += dt
        self.frame += 1
        self.set_forces()

        tock = ti.time()

        self.structure.record_trajectory(frame=self.frame, time=self.dt, position=True, elapsed=tock - tick)

    # TODO Determine all of the necessary ingredients which may or may not be missing
    # TODO Info redundant or common to both should be checked here as well
    def setup_run(self):

        """
        Checks a few classes within the 5 parameters before run begins.
        Additionally opens output file in an output file was specified.

        This is where handling of the augmentation database will occur.
        """
        self.qe_config.validate_against_structure(self.structure)

        # --------------------------------------------------
        # check consistency of correction folders
        # --------------------------------------------------
        qe_corr = False
        ml_corr = False

        if self.mode == 'ML':

            if self.qe_config.get('correction_folder', False):
                qe_corr = True
            # @batzman the below line of code is why I want the default to be None
            # b.c. if it's '.' it will evaluate to True
            if self.ml_model.correction_folder:
                ml_corr = True

            if ml_corr and qe_corr:
                if self.qe_config['correction_folder'] != self.ml_model.correction_folder:
                    print("WARNING!!! Correction folder is inconsistent between the QE config and the ML config!"
                          "This is very bad-- the ML model will not get any better and this will result in a loop")
                    raise Exception("Mismatch between qe config correction folder and ML config.")

            if ml_corr and not qe_corr:
                self.qe_config['correction_folder'] = self.ml_model.correction_folder

            if qe_corr and not ml_corr:
                self.ml_model.correction_folder = self.qe_config['correction_folder']

            # @batzman this is how I make the default be '.', so that there is no risk of an issue
            if not qe_corr and not ml_corr:
                self.qe_config['correction_folder'] = '.'
                self.ml_model.correction_folder     = '.'

        # ----------------------------------------------------------------------------------------
        # check to see if training database of DFT forces exists, else: run DFT and bootstrap
        # -----------------------------------------------------------------------------------------

        if self.mode == "ML" and self.ml_model.training_data['forces'] != []:

            self.qe_config.run_espresso(self.structure, cnt=0, augment_db=True)
            self.ml_model.retrain(structure=self.structure)
            self.ml_model.set_error_threshold()

    def run(self, first_euler=True):
        """
        Compute forces, move timestep
        """
        self.setup_run()

        # --------------------------------------------------------
        #   first step
        # --------------------------------------------------------

        if self.ml_model.training_data['forces'] != [] or self['mode'] != 'ML':
            self.set_forces()

        else:
            results = self.qe_config.run_espresso(structure=self.structure, cnt=self.frame_cnt, augment_db=True)
            print(results)
            for n, at in enumerate(self.structure):
                at.force = list(np.array(results['forces'][n]) * 13.6 / 0.529177)

            self.ml_model.retrain(structure=self.structure)

        if self.frame == 0:
            self.ml_model.set_error_threshold()

        self.structure.record_trajectory(self.frame, self.time, position=True, force=True)

        if self['time'] == 0 and first_euler:
            self.take_timestep(method='TO_Euler')

        # --------------------------------------------------------
        #   iterate through frames
        # --------------------------------------------------------

        while self.time < self.get('tf', np.inf) and self['frame'] < self.get('frames', np.inf):

            if self.mode == 'ML':

<<<<<<< HEAD
                if self.ml_model.is_var_inbound():
                    pass
=======
                if self.ml_model.is_var_inbound(verbosity=self.verbosity):
                    continue
>>>>>>> fef15be8

                # if not, compute DFT, retrain model, move on
                else:
                    self.frame_cnt += 1

                    if self.verbosity >= 2:
                        print("Timestep with unacceptable uncertainty detected! \n "
                              "Calling espresso to re-train the model.")

                    results = self.qe_config.run_espresso(structure=self.structure, cnt=self.frame_cnt, augment_db=True)

                    self.ml_model.retrain(structure=self.structure)

                    for n, at in enumerate(self.structure):
                        at.force = list(np.array(results['forces'][n]) * 13.6 / 0.529177)

            self.take_timestep(method=self['timestep_method'])


        self.conclude_run()

    # TODO: Implement end-run report
    def conclude_run(self):
        print("===============================================================\n")

        if self.ml_model.target == 'f':
            print("Run concluded. Final positions:\n")
            print(self.structure.get_positions())

        else:
            raise ValueError("Energy target not implemented yet. Stay tuned.")

        print(self.get_report(forces=True))

    def get_report(self, forces=True, velocities=False, time_elapsed=0):
        """
        Prints out the current statistics of the atoms line by line.

        Args:

            :param forces:       (bool) Determines if forces will be printed.
            :param velocities:   (bool) Determines if velocities will be printed.
            :param time_elapsed: (float) Puts elapsed time for a frame into the report
        """
        report = '=' * 100
        report += '\nFrame: {} - System Time: {} - Elapsed Time: {}\n\n'.format(self['frame'], np.round(self['time'], 3),
                                                                         np.round(time_elapsed, 3))
        data = []
        data.append(["Atom", "Element",  "Position", "Forces" if forces else "", "Velocities" if velocities else "", "\n"])

        for n, at in enumerate(self.structure):
            data.append([str(n), at.element, str(tuple([np.round(x, 4) for x in at.position])),
                        str(tuple([np.round(f, 4) for f in at.force])) if forces else "",
                         str(tuple([np.round(v, 4) for v in at.velocity])) if velocities else "", "\n"])

        col_width = max(len(word) for row in data for word in row) + 4

        for row in data:
            for i, word in enumerate(row):
                if word != "\n":
                    report += "".join(word.ljust(col_width))
                else:
                    report += "".join(word)

        return report


def main():
    config = load_config_yaml('H2_test.yaml')
    qe_config = QE_Config(config['qe_params'], warn=True)
    structure = Structure_Config(config['structure_params']).to_structure()
    ml_config_ = ml_config(params=config['ml_params'], print_warn=True)
    md_config = MD_Config(params=config['md_params'], warn=True)
    engine = MD_Engine(structure, md_config, qe_config, ml_config_)

    engine.run()


if __name__ == '__main__':
    main()<|MERGE_RESOLUTION|>--- conflicted
+++ resolved
@@ -345,13 +345,8 @@
 
             if self.mode == 'ML':
 
-<<<<<<< HEAD
-                if self.ml_model.is_var_inbound():
-                    pass
-=======
                 if self.ml_model.is_var_inbound(verbosity=self.verbosity):
                     continue
->>>>>>> fef15be8
 
                 # if not, compute DFT, retrain model, move on
                 else:
